use std::ffi::CString;
use std::os::raw::{c_char, c_void};

// Core modules
pub mod context;
pub mod error;
pub mod platforms;
pub mod runtime;
pub mod types;

// Re-exports for convenience
pub use context::{Context, LogCallback, LogLevel};
pub use error::{Error, ErrorCode, Result};
pub use platforms::{Platform, PlatformConfig, PlatformEvent};
pub use types::{
    Attachment, Channel, ChannelType, ConnectionInfo, ConnectionState, Emoji, Message, Team,
    TeamType, User,
};

// Library version information
pub const VERSION_MAJOR: u32 = 0;
pub const VERSION_MINOR: u32 = 1;
pub const VERSION_PATCH: u32 = 0;
pub const VERSION_STRING: &str = concat!(
    env!("CARGO_PKG_VERSION"),
    " (libcommunicator)"
);

/// FFI function: Free a string allocated by this library
#[no_mangle]
///
/// # Safety
/// This function is unsafe because it deals with raw pointers from C.
/// The caller must ensure all pointer arguments are valid.
pub unsafe extern "C" fn communicator_free_string(s: *mut c_char) {
    if !s.is_null() {
        unsafe {
            let _ = CString::from_raw(s);
        }
    }
}

// ============================================================================
// Library Initialization Pattern
// ============================================================================

/// FFI function: Initialize the library
/// This should be called once before using any other library functions
/// Returns ErrorCode indicating success or failure
#[no_mangle]
///
/// # Safety
/// This function is unsafe because it deals with raw pointers from C.
/// The caller must ensure all pointer arguments are valid.
pub unsafe extern "C" fn communicator_init() -> ErrorCode {
    error::clear_last_error();

    // Initialize the async runtime
    match runtime::init_runtime() {
        Ok(()) => ErrorCode::Success,
        Err(e) => {
            let code = e.code;
            error::set_last_error(e);
            code
        }
    }
}

/// FFI function: Cleanup the library
/// This should be called once when done using the library
/// Frees any global resources allocated by the library
#[no_mangle]
///
/// # Safety
/// This function is unsafe because it deals with raw pointers from C.
/// The caller must ensure all pointer arguments are valid.
pub unsafe extern "C" fn communicator_cleanup() {
    error::clear_last_error();

    // Shutdown the async runtime
    runtime::shutdown_runtime();
}

// ============================================================================
// Version Information
// ============================================================================

/// FFI function: Get the library version string
/// Returns a static string, do NOT free this pointer
#[no_mangle]
///
/// # Safety
/// This function is unsafe because it deals with raw pointers from C.
/// The caller must ensure all pointer arguments are valid.
pub unsafe extern "C" fn communicator_version() -> *const c_char {
    concat!(env!("CARGO_PKG_VERSION"), " (libcommunicator)\0").as_ptr() as *const c_char
}

/// FFI function: Get the major version number
#[no_mangle]
///
/// # Safety
/// This function is unsafe because it deals with raw pointers from C.
/// The caller must ensure all pointer arguments are valid.
pub unsafe extern "C" fn communicator_version_major() -> u32 {
    VERSION_MAJOR
}

/// FFI function: Get the minor version number
#[no_mangle]
///
/// # Safety
/// This function is unsafe because it deals with raw pointers from C.
/// The caller must ensure all pointer arguments are valid.
pub unsafe extern "C" fn communicator_version_minor() -> u32 {
    VERSION_MINOR
}

/// FFI function: Get the patch version number
#[no_mangle]
///
/// # Safety
/// This function is unsafe because it deals with raw pointers from C.
/// The caller must ensure all pointer arguments are valid.
pub unsafe extern "C" fn communicator_version_patch() -> u32 {
    VERSION_PATCH
}

// ============================================================================
// Error Handling FFI
// ============================================================================

/// FFI function: Get the error code of the last error
/// Returns ErrorCode::Success (0) if no error has occurred
#[no_mangle]
///
/// # Safety
/// This function is unsafe because it deals with raw pointers from C.
/// The caller must ensure all pointer arguments are valid.
pub unsafe extern "C" fn communicator_last_error_code() -> ErrorCode {
    error::get_last_error()
        .map(|e| e.code)
        .unwrap_or(ErrorCode::Success)
}

/// FFI function: Get the error message of the last error
/// Returns a dynamically allocated string that must be freed with communicator_free_string()
/// Returns NULL if no error has occurred
#[no_mangle]
///
/// # Safety
/// This function is unsafe because it deals with raw pointers from C.
/// The caller must ensure all pointer arguments are valid.
pub unsafe extern "C" fn communicator_last_error_message() -> *mut c_char {
    let error = match error::get_last_error() {
        Some(e) => e,
        None => return std::ptr::null_mut(),
    };

    match CString::new(error.message) {
        Ok(c_string) => c_string.into_raw(),
        Err(_) => std::ptr::null_mut(),
    }
}

/// FFI function: Get a human-readable description of an error code
/// Returns a static string, do NOT free this pointer
#[no_mangle]
///
/// # Safety
/// This function is unsafe because it deals with raw pointers from C.
/// The caller must ensure all pointer arguments are valid.
pub unsafe extern "C" fn communicator_error_code_string(code: ErrorCode) -> *const c_char {
    let s = match code {
        ErrorCode::Success => "Success\0",
        ErrorCode::Unknown => "Unknown error\0",
        ErrorCode::InvalidArgument => "Invalid argument\0",
        ErrorCode::NullPointer => "Null pointer\0",
        ErrorCode::OutOfMemory => "Out of memory\0",
        ErrorCode::InvalidUtf8 => "Invalid UTF-8 string\0",
        ErrorCode::NetworkError => "Network error\0",
        ErrorCode::AuthenticationFailed => "Authentication failed\0",
        ErrorCode::NotFound => "Not found\0",
        ErrorCode::PermissionDenied => "Permission denied\0",
        ErrorCode::Timeout => "Timeout\0",
        ErrorCode::InvalidState => "Invalid state\0",
        ErrorCode::Unsupported => "Feature not supported\0",
        ErrorCode::RateLimited => "Rate limit exceeded\0",
    };
    s.as_ptr() as *const c_char
}

/// FFI function: Clear the last error
#[no_mangle]
///
/// # Safety
/// This function is unsafe because it deals with raw pointers from C.
/// The caller must ensure all pointer arguments are valid.
pub unsafe extern "C" fn communicator_clear_error() {
    error::clear_last_error();
}

// ============================================================================
// Opaque Handle Pattern - Context Management
// ============================================================================

/// Opaque handle to a Context object
/// This is a pointer to a Rust-managed object
pub type ContextHandle = *mut Context;

/// FFI function: Create a new context
/// Returns an opaque handle to the context
/// The handle must be freed with communicator_context_destroy()
/// Returns NULL on error
#[no_mangle]
///
/// # Safety
/// This function is unsafe because it deals with raw pointers from C.
/// The caller must ensure all pointer arguments are valid.
pub unsafe extern "C" fn communicator_context_create(id: *const c_char) -> ContextHandle {
    error::clear_last_error();

    if id.is_null() {
        error::set_last_error(Error::null_pointer());
        return std::ptr::null_mut();
    }

    let id_str = {
        match std::ffi::CStr::from_ptr(id).to_str() {
            Ok(s) => s,
            Err(_) => {
                error::set_last_error(Error::invalid_utf8());
                return std::ptr::null_mut();
            }
        }
    };

    let context = Box::new(Context::new(id_str));
    Box::into_raw(context)
}

/// FFI function: Initialize a context
/// Returns ErrorCode indicating success or failure
#[no_mangle]
///
/// # Safety
/// This function is unsafe because it deals with raw pointers from C.
/// The caller must ensure all pointer arguments are valid.
pub unsafe extern "C" fn communicator_context_initialize(handle: ContextHandle) -> ErrorCode {
    error::clear_last_error();

    if handle.is_null() {
        error::set_last_error(Error::null_pointer());
        return ErrorCode::NullPointer;
    }

    let context = &mut *handle;

    match context.initialize() {
        Ok(()) => ErrorCode::Success,
        Err(e) => {
            let code = e.code;
            error::set_last_error(e);
            code
        }
    }
}

/// FFI function: Check if a context is initialized
/// Returns 1 if initialized, 0 if not, -1 on error
#[no_mangle]
///
/// # Safety
/// This function is unsafe because it deals with raw pointers from C.
/// The caller must ensure all pointer arguments are valid.
pub unsafe extern "C" fn communicator_context_is_initialized(handle: ContextHandle) -> i32 {
    error::clear_last_error();

    if handle.is_null() {
        error::set_last_error(Error::null_pointer());
        return -1;
    }

    let context = &*handle;
    if context.is_initialized() { 1 } else { 0 }
}

/// FFI function: Set a configuration value on a context
/// Returns ErrorCode indicating success or failure
#[no_mangle]
///
/// # Safety
/// This function is unsafe because it deals with raw pointers from C.
/// The caller must ensure all pointer arguments are valid.
pub unsafe extern "C" fn communicator_context_set_config(
    handle: ContextHandle,
    key: *const c_char,
    value: *const c_char,
) -> ErrorCode {
    error::clear_last_error();

    if handle.is_null() || key.is_null() || value.is_null() {
        error::set_last_error(Error::null_pointer());
        return ErrorCode::NullPointer;
    }

    let key_str = {
        match std::ffi::CStr::from_ptr(key).to_str() {
            Ok(s) => s,
            Err(_) => {
                error::set_last_error(Error::invalid_utf8());
                return ErrorCode::InvalidUtf8;
            }
        }
    };

    let value_str = {
        match std::ffi::CStr::from_ptr(value).to_str() {
            Ok(s) => s,
            Err(_) => {
                error::set_last_error(Error::invalid_utf8());
                return ErrorCode::InvalidUtf8;
            }
        }
    };

    let context = &mut *handle;
    context.set_config(key_str, value_str);
    ErrorCode::Success
}

/// FFI function: Get a configuration value from a context
/// Returns a dynamically allocated string that must be freed with communicator_free_string()
/// Returns NULL if the key doesn't exist or on error
#[no_mangle]
///
/// # Safety
/// This function is unsafe because it deals with raw pointers from C.
/// The caller must ensure all pointer arguments are valid.
pub unsafe extern "C" fn communicator_context_get_config(
    handle: ContextHandle,
    key: *const c_char,
) -> *mut c_char {
    error::clear_last_error();

    if handle.is_null() || key.is_null() {
        error::set_last_error(Error::null_pointer());
        return std::ptr::null_mut();
    }

    let key_str = {
        match std::ffi::CStr::from_ptr(key).to_str() {
            Ok(s) => s,
            Err(_) => {
                error::set_last_error(Error::invalid_utf8());
                return std::ptr::null_mut();
            }
        }
    };

    let context = &*handle;

    match context.get_config(key_str) {
        Some(value) => match CString::new(value.as_str()) {
            Ok(c_string) => c_string.into_raw(),
            Err(_) => {
                error::set_last_error(Error::new(
                    ErrorCode::OutOfMemory,
                    "Failed to allocate string",
                ));
                std::ptr::null_mut()
            }
        },
        None => {
            error::set_last_error(Error::new(ErrorCode::NotFound, "Key not found"));
            std::ptr::null_mut()
        }
    }
}

/// FFI function: Shutdown a context
/// Returns ErrorCode indicating success or failure
#[no_mangle]
///
/// # Safety
/// This function is unsafe because it deals with raw pointers from C.
/// The caller must ensure all pointer arguments are valid.
pub unsafe extern "C" fn communicator_context_shutdown(handle: ContextHandle) -> ErrorCode {
    error::clear_last_error();

    if handle.is_null() {
        error::set_last_error(Error::null_pointer());
        return ErrorCode::NullPointer;
    }

    let context = &mut *handle;

    match context.shutdown() {
        Ok(()) => ErrorCode::Success,
        Err(e) => {
            let code = e.code;
            error::set_last_error(e);
            code
        }
    }
}

/// FFI function: Destroy a context and free its memory
/// After calling this, the handle is invalid and must not be used
#[no_mangle]
///
/// # Safety
/// This function is unsafe because it deals with raw pointers from C.
/// The caller must ensure all pointer arguments are valid.
pub unsafe extern "C" fn communicator_context_destroy(handle: ContextHandle) {
    if !handle.is_null() {
        unsafe {
            let _ = Box::from_raw(handle);
        }
    }
}

// ============================================================================
// Callback Pattern - Function Pointers
// ============================================================================

/// FFI function: Set a log callback on a context
/// The callback will be called for logging events
/// user_data is an opaque pointer passed back to the callback
#[no_mangle]
///
/// # Safety
/// This function is unsafe because it deals with raw pointers from C.
/// The caller must ensure all pointer arguments are valid.
pub unsafe extern "C" fn communicator_context_set_log_callback(
    handle: ContextHandle,
    callback: LogCallback,
    user_data: *mut c_void,
) -> ErrorCode {
    error::clear_last_error();

    if handle.is_null() {
        error::set_last_error(Error::null_pointer());
        return ErrorCode::NullPointer;
    }

    let context = &mut *handle;
    context.set_log_callback(callback, user_data);
    ErrorCode::Success
}

/// FFI function: Clear the log callback on a context
#[no_mangle]
///
/// # Safety
/// This function is unsafe because it deals with raw pointers from C.
/// The caller must ensure all pointer arguments are valid.
pub unsafe extern "C" fn communicator_context_clear_log_callback(handle: ContextHandle) -> ErrorCode {
    error::clear_last_error();

    if handle.is_null() {
        error::set_last_error(Error::null_pointer());
        return ErrorCode::NullPointer;
    }

    let context = &mut *handle;
    context.clear_log_callback();
    ErrorCode::Success
}

// ============================================================================
// Platform FFI - Opaque Handle Pattern
// ============================================================================

/// Opaque handle to a Platform object
pub type PlatformHandle = *mut Box<dyn Platform>;

/// FFI function: Create a new Mattermost platform instance
/// Returns an opaque handle to the platform
/// The handle must be freed with communicator_platform_destroy()
/// Returns NULL on error
#[no_mangle]
///
/// # Safety
/// This function is unsafe because it deals with raw pointers from C.
/// The caller must ensure all pointer arguments are valid.
pub unsafe extern "C" fn communicator_mattermost_create(server_url: *const c_char) -> PlatformHandle {
    error::clear_last_error();

    if server_url.is_null() {
        error::set_last_error(Error::null_pointer());
        return std::ptr::null_mut();
    }

    let url_str = {
        match std::ffi::CStr::from_ptr(server_url).to_str() {
            Ok(s) => s,
            Err(_) => {
                error::set_last_error(Error::invalid_utf8());
                return std::ptr::null_mut();
            }
        }
    };

    match platforms::mattermost::MattermostPlatform::new(url_str) {
        Ok(platform) => {
            let boxed: Box<dyn Platform> = Box::new(platform);
            Box::into_raw(Box::new(boxed))
        }
        Err(e) => {
            error::set_last_error(e);
            std::ptr::null_mut()
        }
    }
}

/// FFI function: Connect to a platform
/// config_json: JSON string with format:
/// {
///   "server": "https://mattermost.example.com",
///   "credentials": {
///     "token": "xxx" OR "login_id": "user@example.com", "password": "xxx"
///   },
///   "team_id": "optional-team-id"
/// }
/// Returns ErrorCode indicating success or failure
#[no_mangle]
///
/// # Safety
/// This function is unsafe because it deals with raw pointers from C.
/// The caller must ensure all pointer arguments are valid.
pub unsafe extern "C" fn communicator_platform_connect(
    handle: PlatformHandle,
    config_json: *const c_char,
) -> ErrorCode {
    error::clear_last_error();

    if handle.is_null() || config_json.is_null() {
        error::set_last_error(Error::null_pointer());
        return ErrorCode::NullPointer;
    }

    let config_str = {
        match std::ffi::CStr::from_ptr(config_json).to_str() {
            Ok(s) => s,
            Err(_) => {
                error::set_last_error(Error::invalid_utf8());
                return ErrorCode::InvalidUtf8;
            }
        }
    };

    // Parse JSON into PlatformConfig
    #[derive(serde::Deserialize)]
    struct ConfigJson {
        server: String,
        credentials: std::collections::HashMap<String, String>,
        team_id: Option<String>,
    }

    let config_data: ConfigJson = match serde_json::from_str(config_str) {
        Ok(c) => c,
        Err(e) => {
            error::set_last_error(Error::new(
                ErrorCode::InvalidArgument,
                format!("Invalid config JSON: {e}"),
            ));
            return ErrorCode::InvalidArgument;
        }
    };

    let mut platform_config = PlatformConfig::new(config_data.server);
    platform_config.credentials = config_data.credentials;
    platform_config.team_id = config_data.team_id;

    let platform = &mut **handle;

    // Run async connect in blocking mode
    match runtime::block_on(platform.connect(platform_config)) {
        Ok(_) => ErrorCode::Success,
        Err(e) => {
            let code = e.code;
            error::set_last_error(e);
            code
        }
    }
}

/// FFI function: Disconnect from a platform
/// Returns ErrorCode indicating success or failure
#[no_mangle]
///
/// # Safety
/// This function is unsafe because it deals with raw pointers from C.
/// The caller must ensure all pointer arguments are valid.
pub unsafe extern "C" fn communicator_platform_disconnect(handle: PlatformHandle) -> ErrorCode {
    error::clear_last_error();

    if handle.is_null() {
        error::set_last_error(Error::null_pointer());
        return ErrorCode::NullPointer;
    }

    let platform = &mut **handle;

    match runtime::block_on(platform.disconnect()) {
        Ok(()) => ErrorCode::Success,
        Err(e) => {
            let code = e.code;
            error::set_last_error(e);
            code
        }
    }
}

/// FFI function: Check if platform is connected
/// Returns 1 if connected, 0 if not, -1 on error
#[no_mangle]
///
/// # Safety
/// This function is unsafe because it deals with raw pointers from C.
/// The caller must ensure all pointer arguments are valid.
pub unsafe extern "C" fn communicator_platform_is_connected(handle: PlatformHandle) -> i32 {
    error::clear_last_error();

    if handle.is_null() {
        error::set_last_error(Error::null_pointer());
        return -1;
    }

    let platform = &**handle;
    if platform.is_connected() { 1 } else { 0 }
}

/// FFI function: Get connection info as JSON
/// Returns a dynamically allocated JSON string that must be freed with communicator_free_string()
/// Returns NULL on error or if not connected
#[no_mangle]
///
/// # Safety
/// This function is unsafe because it deals with raw pointers from C.
/// The caller must ensure all pointer arguments are valid.
pub unsafe extern "C" fn communicator_platform_get_connection_info(
    handle: PlatformHandle,
) -> *mut c_char {
    error::clear_last_error();

    if handle.is_null() {
        error::set_last_error(Error::null_pointer());
        return std::ptr::null_mut();
    }

    let platform = &**handle;

    match platform.connection_info() {
        Some(info) => match serde_json::to_string(info) {
            Ok(json) => match CString::new(json) {
                Ok(c_string) => c_string.into_raw(),
                Err(_) => {
                    error::set_last_error(Error::new(
                        ErrorCode::OutOfMemory,
                        "Failed to allocate string",
                    ));
                    std::ptr::null_mut()
                }
            },
            Err(e) => {
                error::set_last_error(Error::new(
                    ErrorCode::Unknown,
                    format!("Failed to serialize connection info: {e}"),
                ));
                std::ptr::null_mut()
            }
        },
        None => {
            error::set_last_error(Error::new(
                ErrorCode::InvalidState,
                "Not connected",
            ));
            std::ptr::null_mut()
        }
    }
}

/// FFI function: Send a message to a channel
/// Returns a JSON string representing the created Message
/// The caller must free the returned string using communicator_free_string()
/// Returns NULL on error
#[no_mangle]
///
/// # Safety
/// This function is unsafe because it deals with raw pointers from C.
/// The caller must ensure all pointer arguments are valid.
pub unsafe extern "C" fn communicator_platform_send_message(
    handle: PlatformHandle,
    channel_id: *const c_char,
    text: *const c_char,
) -> *mut c_char {
    error::clear_last_error();

    if handle.is_null() || channel_id.is_null() || text.is_null() {
        error::set_last_error(Error::null_pointer());
        return std::ptr::null_mut();
    }

    let channel_id_str = {
        match std::ffi::CStr::from_ptr(channel_id).to_str() {
            Ok(s) => s,
            Err(_) => {
                error::set_last_error(Error::invalid_utf8());
                return std::ptr::null_mut();
            }
        }
    };

    let text_str = {
        match std::ffi::CStr::from_ptr(text).to_str() {
            Ok(s) => s,
            Err(_) => {
                error::set_last_error(Error::invalid_utf8());
                return std::ptr::null_mut();
            }
        }
    };

    let platform = &**handle;

    match runtime::block_on(platform.send_message(channel_id_str, text_str)) {
        Ok(message) => match serde_json::to_string(&message) {
            Ok(json) => match CString::new(json) {
                Ok(c_string) => c_string.into_raw(),
                Err(_) => {
                    error::set_last_error(Error::new(
                        ErrorCode::OutOfMemory,
                        "Failed to allocate string",
                    ));
                    std::ptr::null_mut()
                }
            },
            Err(e) => {
                error::set_last_error(Error::new(
                    ErrorCode::Unknown,
                    format!("Failed to serialize message: {e}"),
                ));
                std::ptr::null_mut()
            }
        },
        Err(e) => {
            error::set_last_error(e);
            std::ptr::null_mut()
        }
    }
}

/// FFI function: Get all channels for the current user
/// Returns a JSON array string of Channel objects
/// The caller must free the returned string using communicator_free_string()
/// Returns NULL on error
#[no_mangle]
///
/// # Safety
/// This function is unsafe because it deals with raw pointers from C.
/// The caller must ensure all pointer arguments are valid.
pub unsafe extern "C" fn communicator_platform_get_channels(handle: PlatformHandle) -> *mut c_char {
    error::clear_last_error();

    if handle.is_null() {
        error::set_last_error(Error::null_pointer());
        return std::ptr::null_mut();
    }

    let platform = &**handle;

    match runtime::block_on(platform.get_channels()) {
        Ok(channels) => match serde_json::to_string(&channels) {
            Ok(json) => match CString::new(json) {
                Ok(c_string) => c_string.into_raw(),
                Err(_) => {
                    error::set_last_error(Error::new(
                        ErrorCode::OutOfMemory,
                        "Failed to allocate string",
                    ));
                    std::ptr::null_mut()
                }
            },
            Err(e) => {
                error::set_last_error(Error::new(
                    ErrorCode::Unknown,
                    format!("Failed to serialize channels: {e}"),
                ));
                std::ptr::null_mut()
            }
        },
        Err(e) => {
            error::set_last_error(e);
            std::ptr::null_mut()
        }
    }
}

/// FFI function: Get a specific channel by ID
/// Returns a JSON string representing the Channel
/// The caller must free the returned string using communicator_free_string()
/// Returns NULL on error
#[no_mangle]
///
/// # Safety
/// This function is unsafe because it deals with raw pointers from C.
/// The caller must ensure all pointer arguments are valid.
pub unsafe extern "C" fn communicator_platform_get_channel(
    handle: PlatformHandle,
    channel_id: *const c_char,
) -> *mut c_char {
    error::clear_last_error();

    if handle.is_null() || channel_id.is_null() {
        error::set_last_error(Error::null_pointer());
        return std::ptr::null_mut();
    }

    let channel_id_str = {
        match std::ffi::CStr::from_ptr(channel_id).to_str() {
            Ok(s) => s,
            Err(_) => {
                error::set_last_error(Error::invalid_utf8());
                return std::ptr::null_mut();
            }
        }
    };

    let platform = &**handle;

    match runtime::block_on(platform.get_channel(channel_id_str)) {
        Ok(channel) => match serde_json::to_string(&channel) {
            Ok(json) => match CString::new(json) {
                Ok(c_string) => c_string.into_raw(),
                Err(_) => {
                    error::set_last_error(Error::new(
                        ErrorCode::OutOfMemory,
                        "Failed to allocate string",
                    ));
                    std::ptr::null_mut()
                }
            },
            Err(e) => {
                error::set_last_error(Error::new(
                    ErrorCode::Unknown,
                    format!("Failed to serialize channel: {e}"),
                ));
                std::ptr::null_mut()
            }
        },
        Err(e) => {
            error::set_last_error(e);
            std::ptr::null_mut()
        }
    }
}

/// FFI function: Get recent messages from a channel
/// Returns a JSON array string of Message objects
/// The caller must free the returned string using communicator_free_string()
/// Returns NULL on error
#[no_mangle]
///
/// # Safety
/// This function is unsafe because it deals with raw pointers from C.
/// The caller must ensure all pointer arguments are valid.
pub unsafe extern "C" fn communicator_platform_get_messages(
    handle: PlatformHandle,
    channel_id: *const c_char,
    limit: u32,
) -> *mut c_char {
    error::clear_last_error();

    if handle.is_null() || channel_id.is_null() {
        error::set_last_error(Error::null_pointer());
        return std::ptr::null_mut();
    }

    let channel_id_str = {
        match std::ffi::CStr::from_ptr(channel_id).to_str() {
            Ok(s) => s,
            Err(_) => {
                error::set_last_error(Error::invalid_utf8());
                return std::ptr::null_mut();
            }
        }
    };

    let platform = &**handle;

    match runtime::block_on(platform.get_messages(channel_id_str, limit as usize)) {
        Ok(messages) => match serde_json::to_string(&messages) {
            Ok(json) => match CString::new(json) {
                Ok(c_string) => c_string.into_raw(),
                Err(_) => {
                    error::set_last_error(Error::new(
                        ErrorCode::OutOfMemory,
                        "Failed to allocate string",
                    ));
                    std::ptr::null_mut()
                }
            },
            Err(e) => {
                error::set_last_error(Error::new(
                    ErrorCode::Unknown,
                    format!("Failed to serialize messages: {e}"),
                ));
                std::ptr::null_mut()
            }
        },
        Err(e) => {
            error::set_last_error(e);
            std::ptr::null_mut()
        }
    }
}

/// FFI function: Get members of a channel
/// Returns a JSON array string of User objects
/// The caller must free the returned string using communicator_free_string()
/// Returns NULL on error
#[no_mangle]
///
/// # Safety
/// This function is unsafe because it deals with raw pointers from C.
/// The caller must ensure all pointer arguments are valid.
pub unsafe extern "C" fn communicator_platform_get_channel_members(
    handle: PlatformHandle,
    channel_id: *const c_char,
) -> *mut c_char {
    error::clear_last_error();

    if handle.is_null() || channel_id.is_null() {
        error::set_last_error(Error::null_pointer());
        return std::ptr::null_mut();
    }

    let channel_id_str = {
        match std::ffi::CStr::from_ptr(channel_id).to_str() {
            Ok(s) => s,
            Err(_) => {
                error::set_last_error(Error::invalid_utf8());
                return std::ptr::null_mut();
            }
        }
    };

    let platform = &**handle;

    match runtime::block_on(platform.get_channel_members(channel_id_str)) {
        Ok(users) => match serde_json::to_string(&users) {
            Ok(json) => match CString::new(json) {
                Ok(c_string) => c_string.into_raw(),
                Err(_) => {
                    error::set_last_error(Error::new(
                        ErrorCode::OutOfMemory,
                        "Failed to allocate string",
                    ));
                    std::ptr::null_mut()
                }
            },
            Err(e) => {
                error::set_last_error(Error::new(
                    ErrorCode::Unknown,
                    format!("Failed to serialize users: {e}"),
                ));
                std::ptr::null_mut()
            }
        },
        Err(e) => {
            error::set_last_error(e);
            std::ptr::null_mut()
        }
    }
}

/// FFI function: Get a specific user by ID
/// Returns a JSON string representing the User
/// The caller must free the returned string using communicator_free_string()
/// Returns NULL on error
#[no_mangle]
///
/// # Safety
/// This function is unsafe because it deals with raw pointers from C.
/// The caller must ensure all pointer arguments are valid.
pub unsafe extern "C" fn communicator_platform_get_user(
    handle: PlatformHandle,
    user_id: *const c_char,
) -> *mut c_char {
    error::clear_last_error();

    if handle.is_null() || user_id.is_null() {
        error::set_last_error(Error::null_pointer());
        return std::ptr::null_mut();
    }

    let user_id_str = {
        match std::ffi::CStr::from_ptr(user_id).to_str() {
            Ok(s) => s,
            Err(_) => {
                error::set_last_error(Error::invalid_utf8());
                return std::ptr::null_mut();
            }
        }
    };

    let platform = &**handle;

    match runtime::block_on(platform.get_user(user_id_str)) {
        Ok(user) => match serde_json::to_string(&user) {
            Ok(json) => match CString::new(json) {
                Ok(c_string) => c_string.into_raw(),
                Err(_) => {
                    error::set_last_error(Error::new(
                        ErrorCode::OutOfMemory,
                        "Failed to allocate string",
                    ));
                    std::ptr::null_mut()
                }
            },
            Err(e) => {
                error::set_last_error(Error::new(
                    ErrorCode::Unknown,
                    format!("Failed to serialize user: {e}"),
                ));
                std::ptr::null_mut()
            }
        },
        Err(e) => {
            error::set_last_error(e);
            std::ptr::null_mut()
        }
    }
}

/// FFI function: Get the current authenticated user
/// Returns a JSON string representing the User
/// The caller must free the returned string using communicator_free_string()
/// Returns NULL on error
#[no_mangle]
///
/// # Safety
/// This function is unsafe because it deals with raw pointers from C.
/// The caller must ensure all pointer arguments are valid.
pub unsafe extern "C" fn communicator_platform_get_current_user(handle: PlatformHandle) -> *mut c_char {
    error::clear_last_error();

    if handle.is_null() {
        error::set_last_error(Error::null_pointer());
        return std::ptr::null_mut();
    }

    let platform = &**handle;

    match runtime::block_on(platform.get_current_user()) {
        Ok(user) => match serde_json::to_string(&user) {
            Ok(json) => match CString::new(json) {
                Ok(c_string) => c_string.into_raw(),
                Err(_) => {
                    error::set_last_error(Error::new(
                        ErrorCode::OutOfMemory,
                        "Failed to allocate string",
                    ));
                    std::ptr::null_mut()
                }
            },
            Err(e) => {
                error::set_last_error(Error::new(
                    ErrorCode::Unknown,
                    format!("Failed to serialize user: {e}"),
                ));
                std::ptr::null_mut()
            }
        },
        Err(e) => {
            error::set_last_error(e);
            std::ptr::null_mut()
        }
    }
}

/// FFI function: Create a direct message channel with another user
/// Returns a JSON string representing the created Channel
/// The caller must free the returned string using communicator_free_string()
/// Returns NULL on error
#[no_mangle]
///
/// # Safety
/// This function is unsafe because it deals with raw pointers from C.
/// The caller must ensure all pointer arguments are valid.
pub unsafe extern "C" fn communicator_platform_create_direct_channel(
    handle: PlatformHandle,
    user_id: *const c_char,
) -> *mut c_char {
    error::clear_last_error();

    if handle.is_null() || user_id.is_null() {
        error::set_last_error(Error::null_pointer());
        return std::ptr::null_mut();
    }

    let user_id_str = {
        match std::ffi::CStr::from_ptr(user_id).to_str() {
            Ok(s) => s,
            Err(_) => {
                error::set_last_error(Error::invalid_utf8());
                return std::ptr::null_mut();
            }
        }
    };

    let platform = &**handle;

    match runtime::block_on(platform.create_direct_channel(user_id_str)) {
        Ok(channel) => match serde_json::to_string(&channel) {
            Ok(json) => match CString::new(json) {
                Ok(c_string) => c_string.into_raw(),
                Err(_) => {
                    error::set_last_error(Error::new(
                        ErrorCode::OutOfMemory,
                        "Failed to allocate string",
                    ));
                    std::ptr::null_mut()
                }
            },
            Err(e) => {
                error::set_last_error(Error::new(
                    ErrorCode::Unknown,
                    format!("Failed to serialize channel: {e}"),
                ));
                std::ptr::null_mut()
            }
        },
        Err(e) => {
            error::set_last_error(e);
            std::ptr::null_mut()
        }
    }
}

/// FFI function: Get all teams the user belongs to
/// Returns a JSON string representing an array of Teams
/// The caller must free the returned string using communicator_free_string()
/// Returns NULL on error
///
/// # Safety
/// The caller must ensure that `handle` is a valid pointer
#[no_mangle]
///
/// # Safety
/// This function is unsafe because it deals with raw pointers from C.
/// The caller must ensure all pointer arguments are valid.
pub unsafe extern "C" fn communicator_platform_get_teams(handle: PlatformHandle) -> *mut c_char {
    error::clear_last_error();

    if handle.is_null() {
        error::set_last_error(Error::null_pointer());
        return std::ptr::null_mut();
    }

    let platform = &**handle;

    match runtime::block_on(platform.get_teams()) {
        Ok(teams) => match serde_json::to_string(&teams) {
            Ok(json) => match CString::new(json) {
                Ok(c_string) => c_string.into_raw(),
                Err(_) => {
                    error::set_last_error(Error::new(
                        ErrorCode::OutOfMemory,
                        "Failed to allocate string",
                    ));
                    std::ptr::null_mut()
                }
            },
            Err(e) => {
                error::set_last_error(Error::new(
                    ErrorCode::Unknown,
                    format!("Failed to serialize teams: {e}"),
                ));
                std::ptr::null_mut()
            }
        },
        Err(e) => {
            error::set_last_error(e);
            std::ptr::null_mut()
        }
    }
}

/// FFI function: Get a specific team by ID
/// Returns a JSON string representing the Team
/// The caller must free the returned string using communicator_free_string()
/// Returns NULL on error
#[no_mangle]
///
/// # Safety
/// This function is unsafe because it deals with raw pointers from C.
/// The caller must ensure all pointer arguments are valid.
pub unsafe extern "C" fn communicator_platform_get_team(
    handle: PlatformHandle,
    team_id: *const c_char,
) -> *mut c_char {
    error::clear_last_error();

    if handle.is_null() || team_id.is_null() {
        error::set_last_error(Error::null_pointer());
        return std::ptr::null_mut();
    }

    let team_id_str = {
        match std::ffi::CStr::from_ptr(team_id).to_str() {
            Ok(s) => s,
            Err(_) => {
                error::set_last_error(Error::invalid_utf8());
                return std::ptr::null_mut();
            }
        }
    };

    let platform = &**handle;

    match runtime::block_on(platform.get_team(team_id_str)) {
        Ok(team) => match serde_json::to_string(&team) {
            Ok(json) => match CString::new(json) {
                Ok(c_string) => c_string.into_raw(),
                Err(_) => {
                    error::set_last_error(Error::new(
                        ErrorCode::OutOfMemory,
                        "Failed to allocate string",
                    ));
                    std::ptr::null_mut()
                }
            },
            Err(e) => {
                error::set_last_error(Error::new(
                    ErrorCode::Unknown,
                    format!("Failed to serialize team: {e}"),
                ));
                std::ptr::null_mut()
            }
        },
        Err(e) => {
            error::set_last_error(e);
            std::ptr::null_mut()
        }
    }
}

/// FFI function: Set the current user's status
/// Returns ErrorCode indicating success or failure
///
/// # Arguments
/// * `handle` - Platform handle
/// * `status` - Status string: "online", "away", "dnd", or "offline"
#[no_mangle]
///
/// # Safety
/// This function is unsafe because it deals with raw pointers from C.
/// The caller must ensure all pointer arguments are valid.
pub unsafe extern "C" fn communicator_platform_set_status(
    handle: PlatformHandle,
    status: *const c_char,
) -> ErrorCode {
    error::clear_last_error();

    if handle.is_null() || status.is_null() {
        error::set_last_error(Error::null_pointer());
        return ErrorCode::NullPointer;
    }

    let status_str = {
        match std::ffi::CStr::from_ptr(status).to_str() {
            Ok(s) => s,
            Err(_) => {
                error::set_last_error(Error::invalid_utf8());
                return ErrorCode::InvalidUtf8;
            }
        }
    };

    // Convert status string to UserStatus
    let user_status = match status_str {
        "online" => crate::types::user::UserStatus::Online,
        "away" => crate::types::user::UserStatus::Away,
        "dnd" => crate::types::user::UserStatus::DoNotDisturb,
        "offline" => crate::types::user::UserStatus::Offline,
        _ => {
            error::set_last_error(Error::new(
                ErrorCode::InvalidArgument,
                "Invalid status. Must be one of: online, away, dnd, offline",
            ));
            return ErrorCode::InvalidArgument;
        }
    };

    let platform = &**handle;

    match runtime::block_on(platform.set_status(user_status, None)) {
        Ok(()) => ErrorCode::Success,
        Err(e) => {
            let code = e.code;
            error::set_last_error(e);
            code
        }
    }
}

/// FFI function: Get a user's status
/// Returns a JSON string representing the status: {"status": "online"}
/// The caller must free the returned string using communicator_free_string()
/// Returns NULL on error
#[no_mangle]
///
/// # Safety
/// This function is unsafe because it deals with raw pointers from C.
/// The caller must ensure all pointer arguments are valid.
pub unsafe extern "C" fn communicator_platform_get_user_status(
    handle: PlatformHandle,
    user_id: *const c_char,
) -> *mut c_char {
    error::clear_last_error();

    if handle.is_null() || user_id.is_null() {
        error::set_last_error(Error::null_pointer());
        return std::ptr::null_mut();
    }

    let user_id_str = {
        match std::ffi::CStr::from_ptr(user_id).to_str() {
            Ok(s) => s,
            Err(_) => {
                error::set_last_error(Error::invalid_utf8());
                return std::ptr::null_mut();
            }
        }
    };

    let platform = &**handle;

    match runtime::block_on(platform.get_user_status(user_id_str)) {
        Ok(status) => {
            // Convert UserStatus to JSON
            let status_str = match status {
                crate::types::user::UserStatus::Online => "online",
                crate::types::user::UserStatus::Away => "away",
                crate::types::user::UserStatus::DoNotDisturb => "dnd",
                crate::types::user::UserStatus::Offline => "offline",
                crate::types::user::UserStatus::Unknown => "unknown",
            };

            let json = serde_json::json!({"status": status_str});

            match serde_json::to_string(&json) {
                Ok(json_str) => match CString::new(json_str) {
                    Ok(c_string) => c_string.into_raw(),
                    Err(_) => {
                        error::set_last_error(Error::new(
                            ErrorCode::OutOfMemory,
                            "Failed to allocate string",
                        ));
                        std::ptr::null_mut()
                    }
                },
                Err(e) => {
                    error::set_last_error(Error::new(
                        ErrorCode::Unknown,
                        format!("Failed to serialize status: {e}"),
                    ));
                    std::ptr::null_mut()
                }
            }
        }
        Err(e) => {
            error::set_last_error(e);
            std::ptr::null_mut()
        }
    }
}

/// FFI function: Send typing indicator to a channel
/// Returns ErrorCode indicating success or failure
///
/// # Arguments
/// * `handle` - Platform handle
/// * `channel_id` - The channel ID to send typing indicator to
/// * `parent_id` - Optional parent post ID for thread typing (pass NULL for regular channel typing)
#[no_mangle]
///
/// # Safety
/// This function is unsafe because it deals with raw pointers from C.
/// The caller must ensure all pointer arguments are valid.
pub unsafe extern "C" fn communicator_platform_send_typing_indicator(
    handle: PlatformHandle,
    channel_id: *const c_char,
    parent_id: *const c_char,
) -> ErrorCode {
    error::clear_last_error();

    if handle.is_null() || channel_id.is_null() {
        error::set_last_error(Error::null_pointer());
        return ErrorCode::NullPointer;
    }

    let channel_id_str = {
        match std::ffi::CStr::from_ptr(channel_id).to_str() {
            Ok(s) => s,
            Err(_) => {
                error::set_last_error(Error::invalid_utf8());
                return ErrorCode::InvalidUtf8;
            }
        }
    };

    // parent_id is optional - NULL is allowed
    let parent_id_str = if parent_id.is_null() {
        None
    } else {
        unsafe {
            match std::ffi::CStr::from_ptr(parent_id).to_str() {
                Ok(s) => {
                    if s.is_empty() {
                        None
                    } else {
                        Some(s)
                    }
                }
                Err(_) => {
                    error::set_last_error(Error::invalid_utf8());
                    return ErrorCode::InvalidUtf8;
                }
            }
        }
    };

    let platform = &**handle;

    match runtime::block_on(platform.send_typing_indicator(channel_id_str, parent_id_str)) {
        Ok(()) => ErrorCode::Success,
        Err(e) => {
            let code = e.code;
            error::set_last_error(e);
            code
        }
    }
}

/// FFI function: Request statuses for all users via WebSocket
/// Returns the sequence number on success, or -1 on error
/// The actual status data will arrive as a Response event with matching seq_reply
#[no_mangle]
///
/// # Safety
/// This function is unsafe because it deals with raw pointers from C.
/// The caller must ensure all pointer arguments are valid.
pub unsafe extern "C" fn communicator_platform_request_all_statuses(
    handle: PlatformHandle
) -> i64 {
    error::clear_last_error();

    if handle.is_null() {
        error::set_last_error(Error::null_pointer());
        return -1;
    }

    let platform = &**handle;

    match runtime::block_on(platform.request_all_statuses()) {
        Ok(seq) => seq,
        Err(e) => {
            error::set_last_error(e);
            -1
        }
    }
}

/// FFI function: Request statuses for specific users via WebSocket
/// Returns the sequence number on success, or -1 on error
/// The actual status data will arrive as a Response event with matching seq_reply
///
/// # Arguments
/// * `handle` - The platform handle
/// * `user_ids_json` - JSON array of user IDs (e.g., ["user1", "user2"])
#[no_mangle]
///
/// # Safety
/// This function is unsafe because it deals with raw pointers from C.
/// The caller must ensure all pointer arguments are valid.
pub unsafe extern "C" fn communicator_platform_request_users_statuses(
    handle: PlatformHandle,
    user_ids_json: *const c_char,
) -> i64 {
    error::clear_last_error();

    if handle.is_null() || user_ids_json.is_null() {
        error::set_last_error(Error::null_pointer());
        return -1;
    }

    let user_ids_json_str = {
        match std::ffi::CStr::from_ptr(user_ids_json).to_str() {
            Ok(s) => s,
            Err(_) => {
                error::set_last_error(Error::invalid_utf8());
                return -1;
            }
        }
    };

    // Parse JSON array of user IDs
    let user_ids: Vec<String> = match serde_json::from_str(user_ids_json_str) {
        Ok(ids) => ids,
        Err(e) => {
            error::set_last_error(Error::new(
                ErrorCode::InvalidArgument,
                format!("Failed to parse user IDs JSON: {}", e),
            ));
            return -1;
        }
    };

    let platform = &**handle;

    match runtime::block_on(platform.request_users_statuses(user_ids)) {
        Ok(seq) => seq,
        Err(e) => {
            error::set_last_error(e);
            -1
        }
    }
}

/// FFI function: Subscribe to real-time events
/// Returns ErrorCode indicating success or failure
#[no_mangle]
///
/// # Safety
/// This function is unsafe because it deals with raw pointers from C.
/// The caller must ensure all pointer arguments are valid.
pub unsafe extern "C" fn communicator_platform_subscribe_events(handle: PlatformHandle) -> ErrorCode {
    error::clear_last_error();

    if handle.is_null() {
        error::set_last_error(Error::null_pointer());
        return ErrorCode::NullPointer;
    }

    let platform = &mut **handle;

    match runtime::block_on(platform.subscribe_events()) {
        Ok(()) => ErrorCode::Success,
        Err(e) => {
            let code = e.code;
            error::set_last_error(e);
            code
        }
    }
}

/// FFI function: Unsubscribe from real-time events
/// Returns ErrorCode indicating success or failure
#[no_mangle]
///
/// # Safety
/// This function is unsafe because it deals with raw pointers from C.
/// The caller must ensure all pointer arguments are valid.
pub unsafe extern "C" fn communicator_platform_unsubscribe_events(handle: PlatformHandle) -> ErrorCode {
    error::clear_last_error();

    if handle.is_null() {
        error::set_last_error(Error::null_pointer());
        return ErrorCode::NullPointer;
    }

    let platform = &mut **handle;

    match runtime::block_on(platform.unsubscribe_events()) {
        Ok(()) => ErrorCode::Success,
        Err(e) => {
            let code = e.code;
            error::set_last_error(e);
            code
        }
    }
}

/// FFI function: Poll for the next event
/// Returns a JSON string representing the PlatformEvent, or NULL if no events are available
/// The caller must free the returned string using communicator_free_string()
/// Returns NULL if no events or on error
#[no_mangle]
///
/// # Safety
/// This function is unsafe because it deals with raw pointers from C.
/// The caller must ensure all pointer arguments are valid.
pub unsafe extern "C" fn communicator_platform_poll_event(handle: PlatformHandle) -> *mut c_char {
    error::clear_last_error();

    if handle.is_null() {
        error::set_last_error(Error::null_pointer());
        return std::ptr::null_mut();
    }

    let platform = &mut **handle;

    match runtime::block_on(platform.poll_event()) {
        Ok(Some(event)) => {
            // Serialize the event to JSON
            // Note: PlatformEvent enum needs custom serialization
            let json = match event {
                PlatformEvent::MessagePosted(msg) => {
                    serde_json::json!({
                        "type": "message_posted",
                        "data": msg
                    })
                }
                PlatformEvent::MessageUpdated(msg) => {
                    serde_json::json!({
                        "type": "message_updated",
                        "data": msg
                    })
                }
                PlatformEvent::MessageDeleted { message_id, channel_id } => {
                    serde_json::json!({
                        "type": "message_deleted",
                        "message_id": message_id,
                        "channel_id": channel_id
                    })
                }
                PlatformEvent::UserStatusChanged { user_id, status } => {
                    serde_json::json!({
                        "type": "user_status_changed",
                        "user_id": user_id,
                        "status": status
                    })
                }
                PlatformEvent::UserTyping { user_id, channel_id } => {
                    serde_json::json!({
                        "type": "user_typing",
                        "user_id": user_id,
                        "channel_id": channel_id
                    })
                }
                PlatformEvent::ChannelCreated(channel) => {
                    serde_json::json!({
                        "type": "channel_created",
                        "data": channel
                    })
                }
                PlatformEvent::ChannelUpdated(channel) => {
                    serde_json::json!({
                        "type": "channel_updated",
                        "data": channel
                    })
                }
                PlatformEvent::ChannelDeleted { channel_id } => {
                    serde_json::json!({
                        "type": "channel_deleted",
                        "channel_id": channel_id
                    })
                }
                PlatformEvent::UserJoinedChannel { user_id, channel_id } => {
                    serde_json::json!({
                        "type": "user_joined_channel",
                        "user_id": user_id,
                        "channel_id": channel_id
                    })
                }
                PlatformEvent::UserLeftChannel { user_id, channel_id } => {
                    serde_json::json!({
                        "type": "user_left_channel",
                        "user_id": user_id,
                        "channel_id": channel_id
                    })
                }
                PlatformEvent::ConnectionStateChanged(state) => {
                    serde_json::json!({
                        "type": "connection_state_changed",
                        "state": state
                    })
                }
                PlatformEvent::ReactionAdded { message_id, user_id, emoji_name, channel_id } => {
                    serde_json::json!({
                        "type": "reaction_added",
                        "message_id": message_id,
                        "user_id": user_id,
                        "emoji_name": emoji_name,
                        "channel_id": channel_id
                    })
                }
                PlatformEvent::ReactionRemoved { message_id, user_id, emoji_name, channel_id } => {
                    serde_json::json!({
                        "type": "reaction_removed",
                        "message_id": message_id,
                        "user_id": user_id,
                        "emoji_name": emoji_name,
                        "channel_id": channel_id
                    })
                }
                PlatformEvent::DirectChannelAdded { channel_id } => {
                    serde_json::json!({
                        "type": "direct_channel_added",
                        "channel_id": channel_id
                    })
                }
                PlatformEvent::GroupChannelAdded { channel_id } => {
                    serde_json::json!({
                        "type": "group_channel_added",
                        "channel_id": channel_id
                    })
                }
                PlatformEvent::PreferenceChanged { category, name, value } => {
                    serde_json::json!({
                        "type": "preference_changed",
                        "category": category,
                        "name": name,
                        "value": value
                    })
                }
                PlatformEvent::EphemeralMessage { message, channel_id } => {
                    serde_json::json!({
                        "type": "ephemeral_message",
                        "message": message,
                        "channel_id": channel_id
                    })
                }
                PlatformEvent::UserAdded { user_id } => {
                    serde_json::json!({
                        "type": "user_added",
                        "user_id": user_id
                    })
                }
                PlatformEvent::UserUpdated { user_id } => {
                    serde_json::json!({
                        "type": "user_updated",
                        "user_id": user_id
                    })
                }
                PlatformEvent::UserRoleUpdated { user_id } => {
                    serde_json::json!({
                        "type": "user_role_updated",
                        "user_id": user_id
                    })
                }
                PlatformEvent::ChannelViewed { user_id, channel_id } => {
                    serde_json::json!({
                        "type": "channel_viewed",
                        "user_id": user_id,
                        "channel_id": channel_id
                    })
                }
                PlatformEvent::ThreadUpdated { thread_id, channel_id } => {
                    serde_json::json!({
                        "type": "thread_updated",
                        "thread_id": thread_id,
                        "channel_id": channel_id
                    })
                }
                PlatformEvent::ThreadReadChanged { thread_id, user_id, channel_id } => {
                    serde_json::json!({
                        "type": "thread_read_changed",
                        "thread_id": thread_id,
                        "user_id": user_id,
                        "channel_id": channel_id
                    })
                }
                PlatformEvent::ThreadFollowChanged { thread_id, user_id, channel_id, following } => {
                    serde_json::json!({
                        "type": "thread_follow_changed",
                        "thread_id": thread_id,
                        "user_id": user_id,
                        "channel_id": channel_id,
                        "following": following
                    })
                }
                PlatformEvent::PostUnread { post_id, channel_id, user_id } => {
                    serde_json::json!({
                        "type": "post_unread",
                        "post_id": post_id,
                        "channel_id": channel_id,
                        "user_id": user_id
                    })
                }
                PlatformEvent::EmojiAdded { emoji_id, emoji_name } => {
                    serde_json::json!({
                        "type": "emoji_added",
                        "emoji_id": emoji_id,
                        "emoji_name": emoji_name
                    })
                }
                PlatformEvent::AddedToTeam { team_id, user_id } => {
                    serde_json::json!({
                        "type": "added_to_team",
                        "team_id": team_id,
                        "user_id": user_id
                    })
                }
                PlatformEvent::LeftTeam { team_id, user_id } => {
                    serde_json::json!({
                        "type": "left_team",
                        "team_id": team_id,
                        "user_id": user_id
                    })
                }
                PlatformEvent::ConfigChanged => {
                    serde_json::json!({
                        "type": "config_changed"
                    })
                }
                PlatformEvent::LicenseChanged => {
                    serde_json::json!({
                        "type": "license_changed"
                    })
                }
                PlatformEvent::ChannelConverted { channel_id } => {
                    serde_json::json!({
                        "type": "channel_converted",
                        "channel_id": channel_id
                    })
                }
                PlatformEvent::ChannelMemberUpdated { channel_id, user_id } => {
                    serde_json::json!({
                        "type": "channel_member_updated",
                        "channel_id": channel_id,
                        "user_id": user_id
                    })
                }
                PlatformEvent::TeamDeleted { team_id } => {
                    serde_json::json!({
                        "type": "team_deleted",
                        "team_id": team_id
                    })
                }
                PlatformEvent::TeamUpdated { team_id } => {
                    serde_json::json!({
                        "type": "team_updated",
                        "team_id": team_id
                    })
                }
                PlatformEvent::MemberRoleUpdated { channel_id, user_id } => {
                    serde_json::json!({
                        "type": "member_role_updated",
                        "channel_id": channel_id,
                        "user_id": user_id
                    })
                }
                PlatformEvent::PluginDisabled { plugin_id } => {
                    serde_json::json!({
                        "type": "plugin_disabled",
                        "plugin_id": plugin_id
                    })
                }
                PlatformEvent::PluginEnabled { plugin_id } => {
                    serde_json::json!({
                        "type": "plugin_enabled",
                        "plugin_id": plugin_id
                    })
                }
                PlatformEvent::PluginStatusesChanged => {
                    serde_json::json!({
                        "type": "plugin_statuses_changed"
                    })
                }
                PlatformEvent::PreferencesDeleted { category, name } => {
                    serde_json::json!({
                        "type": "preferences_deleted",
                        "category": category,
                        "name": name
                    })
                }
                PlatformEvent::Response { status, seq_reply, error } => {
                    serde_json::json!({
                        "type": "response",
                        "status": status,
                        "seq_reply": seq_reply,
                        "error": error
                    })
                }
                PlatformEvent::DialogOpened { dialog_id } => {
                    serde_json::json!({
                        "type": "dialog_opened",
                        "dialog_id": dialog_id
                    })
                }
                PlatformEvent::RoleUpdated { role_id } => {
                    serde_json::json!({
                        "type": "role_updated",
                        "role_id": role_id
                    })
                }
            };

            match serde_json::to_string(&json) {
                Ok(json_str) => match CString::new(json_str) {
                    Ok(c_string) => c_string.into_raw(),
                    Err(_) => {
                        error::set_last_error(Error::new(
                            ErrorCode::OutOfMemory,
                            "Failed to allocate string",
                        ));
                        std::ptr::null_mut()
                    }
                },
                Err(e) => {
                    error::set_last_error(Error::new(
                        ErrorCode::Unknown,
                        format!("Failed to serialize event: {e}"),
                    ));
                    std::ptr::null_mut()
                }
            }
        }
        Ok(None) => {
            // No events available, not an error
            std::ptr::null_mut()
        }
        Err(e) => {
            error::set_last_error(e);
            std::ptr::null_mut()
        }
    }
}

// ============================================================================
// Extended Platform FFI Functions
// ============================================================================

/// FFI function: Send a reply to a message (threaded conversation)
/// Returns a JSON string representing the created Message
/// The caller must free the returned string using communicator_free_string()
/// Returns NULL on error
#[no_mangle]
///
/// # Safety
/// This function is unsafe because it deals with raw pointers from C.
/// The caller must ensure all pointer arguments are valid.
pub unsafe extern "C" fn communicator_platform_send_reply(
    handle: PlatformHandle,
    channel_id: *const c_char,
    text: *const c_char,
    root_id: *const c_char,
) -> *mut c_char {
    error::clear_last_error();

    if handle.is_null() || channel_id.is_null() || text.is_null() || root_id.is_null() {
        error::set_last_error(Error::null_pointer());
        return std::ptr::null_mut();
    }

    let channel_id_str = {
        match std::ffi::CStr::from_ptr(channel_id).to_str() {
            Ok(s) => s,
            Err(_) => {
                error::set_last_error(Error::invalid_utf8());
                return std::ptr::null_mut();
            }
        }
    };

    let text_str = {
        match std::ffi::CStr::from_ptr(text).to_str() {
            Ok(s) => s,
            Err(_) => {
                error::set_last_error(Error::invalid_utf8());
                return std::ptr::null_mut();
            }
        }
    };

    let root_id_str = {
        match std::ffi::CStr::from_ptr(root_id).to_str() {
            Ok(s) => s,
            Err(_) => {
                error::set_last_error(Error::invalid_utf8());
                return std::ptr::null_mut();
            }
        }
    };

    let platform = &**handle;

    match runtime::block_on(platform.send_reply(channel_id_str, text_str, root_id_str)) {
        Ok(message) => match serde_json::to_string(&message) {
            Ok(json) => match CString::new(json) {
                Ok(c_string) => c_string.into_raw(),
                Err(_) => {
                    error::set_last_error(Error::new(
                        ErrorCode::OutOfMemory,
                        "Failed to allocate string",
                    ));
                    std::ptr::null_mut()
                }
            },
            Err(e) => {
                error::set_last_error(Error::new(
                    ErrorCode::Unknown,
                    format!("Failed to serialize message: {e}"),
                ));
                std::ptr::null_mut()
            }
        },
        Err(e) => {
            error::set_last_error(e);
            std::ptr::null_mut()
        }
    }
}

/// FFI function: Update/edit a message
/// Returns a JSON string representing the updated Message
/// The caller must free the returned string using communicator_free_string()
/// Returns NULL on error
#[no_mangle]
///
/// # Safety
/// This function is unsafe because it deals with raw pointers from C.
/// The caller must ensure all pointer arguments are valid.
pub unsafe extern "C" fn communicator_platform_update_message(
    handle: PlatformHandle,
    message_id: *const c_char,
    new_text: *const c_char,
) -> *mut c_char {
    error::clear_last_error();

    if handle.is_null() || message_id.is_null() || new_text.is_null() {
        error::set_last_error(Error::null_pointer());
        return std::ptr::null_mut();
    }

    let message_id_str = {
        match std::ffi::CStr::from_ptr(message_id).to_str() {
            Ok(s) => s,
            Err(_) => {
                error::set_last_error(Error::invalid_utf8());
                return std::ptr::null_mut();
            }
        }
    };

    let text_str = {
        match std::ffi::CStr::from_ptr(new_text).to_str() {
            Ok(s) => s,
            Err(_) => {
                error::set_last_error(Error::invalid_utf8());
                return std::ptr::null_mut();
            }
        }
    };

    let platform = &**handle;

    match runtime::block_on(platform.update_message(message_id_str, text_str)) {
        Ok(message) => match serde_json::to_string(&message) {
            Ok(json) => match CString::new(json) {
                Ok(c_string) => c_string.into_raw(),
                Err(_) => {
                    error::set_last_error(Error::new(
                        ErrorCode::OutOfMemory,
                        "Failed to allocate string",
                    ));
                    std::ptr::null_mut()
                }
            },
            Err(e) => {
                error::set_last_error(Error::new(
                    ErrorCode::Unknown,
                    format!("Failed to serialize message: {e}"),
                ));
                std::ptr::null_mut()
            }
        },
        Err(e) => {
            error::set_last_error(e);
            std::ptr::null_mut()
        }
    }
}

/// FFI function: Delete a message
/// Returns ErrorCode indicating success or failure
#[no_mangle]
///
/// # Safety
/// This function is unsafe because it deals with raw pointers from C.
/// The caller must ensure all pointer arguments are valid.
pub unsafe extern "C" fn communicator_platform_delete_message(
    handle: PlatformHandle,
    message_id: *const c_char,
) -> ErrorCode {
    error::clear_last_error();

    if handle.is_null() || message_id.is_null() {
        error::set_last_error(Error::null_pointer());
        return ErrorCode::NullPointer;
    }

    let message_id_str = {
        match std::ffi::CStr::from_ptr(message_id).to_str() {
            Ok(s) => s,
            Err(_) => {
                error::set_last_error(Error::invalid_utf8());
                return ErrorCode::InvalidUtf8;
            }
        }
    };

    let platform = &**handle;

    match runtime::block_on(platform.delete_message(message_id_str)) {
        Ok(()) => ErrorCode::Success,
        Err(e) => {
            let code = e.code;
            error::set_last_error(e);
            code
        }
    }
}

/// FFI function: Get a specific message by ID
/// Returns a JSON string representing the Message
/// The caller must free the returned string using communicator_free_string()
/// Returns NULL on error
#[no_mangle]
///
/// # Safety
/// This function is unsafe because it deals with raw pointers from C.
/// The caller must ensure all pointer arguments are valid.
pub unsafe extern "C" fn communicator_platform_get_message(
    handle: PlatformHandle,
    message_id: *const c_char,
) -> *mut c_char {
    error::clear_last_error();

    if handle.is_null() || message_id.is_null() {
        error::set_last_error(Error::null_pointer());
        return std::ptr::null_mut();
    }

    let message_id_str = {
        match std::ffi::CStr::from_ptr(message_id).to_str() {
            Ok(s) => s,
            Err(_) => {
                error::set_last_error(Error::invalid_utf8());
                return std::ptr::null_mut();
            }
        }
    };

    let platform = &**handle;

    match runtime::block_on(platform.get_message(message_id_str)) {
        Ok(message) => match serde_json::to_string(&message) {
            Ok(json) => match CString::new(json) {
                Ok(c_string) => c_string.into_raw(),
                Err(_) => {
                    error::set_last_error(Error::new(
                        ErrorCode::OutOfMemory,
                        "Failed to allocate string",
                    ));
                    std::ptr::null_mut()
                }
            },
            Err(e) => {
                error::set_last_error(Error::new(
                    ErrorCode::Unknown,
                    format!("Failed to serialize message: {e}"),
                ));
                std::ptr::null_mut()
            }
        },
        Err(e) => {
            error::set_last_error(e);
            std::ptr::null_mut()
        }
    }
}

/// FFI function: Search for messages
/// Returns a JSON array string of Message objects
/// The caller must free the returned string using communicator_free_string()
/// Returns NULL on error
#[no_mangle]
///
/// # Safety
/// This function is unsafe because it deals with raw pointers from C.
/// The caller must ensure all pointer arguments are valid.
pub unsafe extern "C" fn communicator_platform_search_messages(
    handle: PlatformHandle,
    query: *const c_char,
    limit: u32,
) -> *mut c_char {
    error::clear_last_error();

    if handle.is_null() || query.is_null() {
        error::set_last_error(Error::null_pointer());
        return std::ptr::null_mut();
    }

    let query_str = {
        match std::ffi::CStr::from_ptr(query).to_str() {
            Ok(s) => s,
            Err(_) => {
                error::set_last_error(Error::invalid_utf8());
                return std::ptr::null_mut();
            }
        }
    };

    let platform = &**handle;

    match runtime::block_on(platform.search_messages(query_str, limit as usize)) {
        Ok(messages) => match serde_json::to_string(&messages) {
            Ok(json) => match CString::new(json) {
                Ok(c_string) => c_string.into_raw(),
                Err(_) => {
                    error::set_last_error(Error::new(
                        ErrorCode::OutOfMemory,
                        "Failed to allocate string",
                    ));
                    std::ptr::null_mut()
                }
            },
            Err(e) => {
                error::set_last_error(Error::new(
                    ErrorCode::Unknown,
                    format!("Failed to serialize messages: {e}"),
                ));
                std::ptr::null_mut()
            }
        },
        Err(e) => {
            error::set_last_error(e);
            std::ptr::null_mut()
        }
    }
}

/// FFI function: Get messages before a specific message (pagination)
/// Returns a JSON array string of Message objects
/// The caller must free the returned string using communicator_free_string()
/// Returns NULL on error
#[no_mangle]
///
/// # Safety
/// This function is unsafe because it deals with raw pointers from C.
/// The caller must ensure all pointer arguments are valid.
pub unsafe extern "C" fn communicator_platform_get_messages_before(
    handle: PlatformHandle,
    channel_id: *const c_char,
    before_id: *const c_char,
    limit: u32,
) -> *mut c_char {
    error::clear_last_error();

    if handle.is_null() || channel_id.is_null() || before_id.is_null() {
        error::set_last_error(Error::null_pointer());
        return std::ptr::null_mut();
    }

    let channel_id_str = {
        match std::ffi::CStr::from_ptr(channel_id).to_str() {
            Ok(s) => s,
            Err(_) => {
                error::set_last_error(Error::invalid_utf8());
                return std::ptr::null_mut();
            }
        }
    };

    let before_id_str = {
        match std::ffi::CStr::from_ptr(before_id).to_str() {
            Ok(s) => s,
            Err(_) => {
                error::set_last_error(Error::invalid_utf8());
                return std::ptr::null_mut();
            }
        }
    };

    let platform = &**handle;

    match runtime::block_on(platform.get_messages_before(channel_id_str, before_id_str, limit as usize)) {
        Ok(messages) => match serde_json::to_string(&messages) {
            Ok(json) => match CString::new(json) {
                Ok(c_string) => c_string.into_raw(),
                Err(_) => {
                    error::set_last_error(Error::new(
                        ErrorCode::OutOfMemory,
                        "Failed to allocate string",
                    ));
                    std::ptr::null_mut()
                }
            },
            Err(e) => {
                error::set_last_error(Error::new(
                    ErrorCode::Unknown,
                    format!("Failed to serialize messages: {e}"),
                ));
                std::ptr::null_mut()
            }
        },
        Err(e) => {
            error::set_last_error(e);
            std::ptr::null_mut()
        }
    }
}

/// FFI function: Get messages after a specific message (pagination)
/// Returns a JSON array string of Message objects
/// The caller must free the returned string using communicator_free_string()
/// Returns NULL on error
#[no_mangle]
///
/// # Safety
/// This function is unsafe because it deals with raw pointers from C.
/// The caller must ensure all pointer arguments are valid.
pub unsafe extern "C" fn communicator_platform_get_messages_after(
    handle: PlatformHandle,
    channel_id: *const c_char,
    after_id: *const c_char,
    limit: u32,
) -> *mut c_char {
    error::clear_last_error();

    if handle.is_null() || channel_id.is_null() || after_id.is_null() {
        error::set_last_error(Error::null_pointer());
        return std::ptr::null_mut();
    }

    let channel_id_str = {
        match std::ffi::CStr::from_ptr(channel_id).to_str() {
            Ok(s) => s,
            Err(_) => {
                error::set_last_error(Error::invalid_utf8());
                return std::ptr::null_mut();
            }
        }
    };

    let after_id_str = {
        match std::ffi::CStr::from_ptr(after_id).to_str() {
            Ok(s) => s,
            Err(_) => {
                error::set_last_error(Error::invalid_utf8());
                return std::ptr::null_mut();
            }
        }
    };

    let platform = &**handle;

    match runtime::block_on(platform.get_messages_after(channel_id_str, after_id_str, limit as usize)) {
        Ok(messages) => match serde_json::to_string(&messages) {
            Ok(json) => match CString::new(json) {
                Ok(c_string) => c_string.into_raw(),
                Err(_) => {
                    error::set_last_error(Error::new(
                        ErrorCode::OutOfMemory,
                        "Failed to allocate string",
                    ));
                    std::ptr::null_mut()
                }
            },
            Err(e) => {
                error::set_last_error(Error::new(
                    ErrorCode::Unknown,
                    format!("Failed to serialize messages: {e}"),
                ));
                std::ptr::null_mut()
            }
        },
        Err(e) => {
            error::set_last_error(e);
            std::ptr::null_mut()
        }
    }
}

/// FFI function: Add a reaction to a message
/// Returns error code indicating success or failure
#[no_mangle]
///
/// # Safety
/// This function is unsafe because it deals with raw pointers from C.
/// The caller must ensure all pointer arguments are valid.
pub unsafe extern "C" fn communicator_platform_add_reaction(
    handle: PlatformHandle,
    message_id: *const c_char,
    emoji_name: *const c_char,
) -> ErrorCode {
    error::clear_last_error();

    if handle.is_null() || message_id.is_null() || emoji_name.is_null() {
        error::set_last_error(Error::null_pointer());
        return ErrorCode::NullPointer;
    }

    let message_id_str = {
        match std::ffi::CStr::from_ptr(message_id).to_str() {
            Ok(s) => s,
            Err(_) => {
                error::set_last_error(Error::invalid_utf8());
                return ErrorCode::InvalidUtf8;
            }
        }
    };

    let emoji_name_str = {
        match std::ffi::CStr::from_ptr(emoji_name).to_str() {
            Ok(s) => s,
            Err(_) => {
                error::set_last_error(Error::invalid_utf8());
                return ErrorCode::InvalidUtf8;
            }
        }
    };

    let platform = &**handle;

    match runtime::block_on(platform.add_reaction(message_id_str, emoji_name_str)) {
        Ok(()) => ErrorCode::Success,
        Err(e) => {
            let code = e.code;
            error::set_last_error(e);
            code
        }
    }
}

/// FFI function: Remove a reaction from a message
/// Returns error code indicating success or failure
#[no_mangle]
///
/// # Safety
/// This function is unsafe because it deals with raw pointers from C.
/// The caller must ensure all pointer arguments are valid.
pub unsafe extern "C" fn communicator_platform_remove_reaction(
    handle: PlatformHandle,
    message_id: *const c_char,
    emoji_name: *const c_char,
) -> ErrorCode {
    error::clear_last_error();

    if handle.is_null() || message_id.is_null() || emoji_name.is_null() {
        error::set_last_error(Error::null_pointer());
        return ErrorCode::NullPointer;
    }

    let message_id_str = {
        match std::ffi::CStr::from_ptr(message_id).to_str() {
            Ok(s) => s,
            Err(_) => {
                error::set_last_error(Error::invalid_utf8());
                return ErrorCode::InvalidUtf8;
            }
        }
    };

    let emoji_name_str = {
        match std::ffi::CStr::from_ptr(emoji_name).to_str() {
            Ok(s) => s,
            Err(_) => {
                error::set_last_error(Error::invalid_utf8());
                return ErrorCode::InvalidUtf8;
            }
        }
    };

    let platform = &**handle;

    match runtime::block_on(platform.remove_reaction(message_id_str, emoji_name_str)) {
        Ok(()) => ErrorCode::Success,
        Err(e) => {
            let code = e.code;
            error::set_last_error(e);
            code
        }
    }
}

/// FFI function: Get a list of custom emojis
/// Returns a JSON string representing a Vec<Emoji>
/// The caller must free the returned string using communicator_free_string()
/// Returns NULL on error
#[no_mangle]
///
/// # Safety
/// This function is unsafe because it deals with raw pointers from C.
/// The caller must ensure all pointer arguments are valid.
pub unsafe extern "C" fn communicator_platform_get_emojis(
    handle: PlatformHandle,
    page: u32,
    per_page: u32,
) -> *mut c_char {
    error::clear_last_error();

    if handle.is_null() {
        error::set_last_error(Error::null_pointer());
        return std::ptr::null_mut();
    }

    let platform = &**handle;

    match runtime::block_on(platform.get_emojis(page, per_page)) {
        Ok(emojis) => {
            match serde_json::to_string(&emojis) {
                Ok(json_str) => {
                    match CString::new(json_str) {
                        Ok(c_str) => c_str.into_raw(),
                        Err(_) => {
                            error::set_last_error(Error::invalid_utf8());
                            std::ptr::null_mut()
                        }
                    }
                }
                Err(e) => {
                    error::set_last_error(Error::new(ErrorCode::Unknown, format!("Failed to serialize emojis: {e}")));
                    std::ptr::null_mut()
                }
            }
        }
        Err(e) => {
            error::set_last_error(e);
            std::ptr::null_mut()
        }
    }
}

/// FFI function: Get a channel by name
/// Returns a JSON string representing the Channel
/// The caller must free the returned string using communicator_free_string()
/// Returns NULL on error
#[no_mangle]
///
/// # Safety
/// This function is unsafe because it deals with raw pointers from C.
/// The caller must ensure all pointer arguments are valid.
pub unsafe extern "C" fn communicator_platform_get_channel_by_name(
    handle: PlatformHandle,
    team_id: *const c_char,
    channel_name: *const c_char,
) -> *mut c_char {
    error::clear_last_error();

    if handle.is_null() || team_id.is_null() || channel_name.is_null() {
        error::set_last_error(Error::null_pointer());
        return std::ptr::null_mut();
    }

    let team_id_str = {
        match std::ffi::CStr::from_ptr(team_id).to_str() {
            Ok(s) => s,
            Err(_) => {
                error::set_last_error(Error::invalid_utf8());
                return std::ptr::null_mut();
            }
        }
    };

    let channel_name_str = {
        match std::ffi::CStr::from_ptr(channel_name).to_str() {
            Ok(s) => s,
            Err(_) => {
                error::set_last_error(Error::invalid_utf8());
                return std::ptr::null_mut();
            }
        }
    };

    let platform = &**handle;

    match runtime::block_on(platform.get_channel_by_name(team_id_str, channel_name_str)) {
        Ok(channel) => match serde_json::to_string(&channel) {
            Ok(json) => match CString::new(json) {
                Ok(c_string) => c_string.into_raw(),
                Err(_) => {
                    error::set_last_error(Error::new(
                        ErrorCode::OutOfMemory,
                        "Failed to allocate string",
                    ));
                    std::ptr::null_mut()
                }
            },
            Err(e) => {
                error::set_last_error(Error::new(
                    ErrorCode::Unknown,
                    format!("Failed to serialize channel: {e}"),
                ));
                std::ptr::null_mut()
            }
        },
        Err(e) => {
            error::set_last_error(e);
            std::ptr::null_mut()
        }
    }
}

/// FFI function: Create a group direct message channel
/// user_ids_json: JSON array of user IDs, e.g. ["user1", "user2", "user3"]
/// Returns a JSON string representing the created Channel
/// The caller must free the returned string using communicator_free_string()
/// Returns NULL on error
#[no_mangle]
///
/// # Safety
/// This function is unsafe because it deals with raw pointers from C.
/// The caller must ensure all pointer arguments are valid.
pub unsafe extern "C" fn communicator_platform_create_group_channel(
    handle: PlatformHandle,
    user_ids_json: *const c_char,
) -> *mut c_char {
    error::clear_last_error();

    if handle.is_null() || user_ids_json.is_null() {
        error::set_last_error(Error::null_pointer());
        return std::ptr::null_mut();
    }

    let user_ids_str = {
        match std::ffi::CStr::from_ptr(user_ids_json).to_str() {
            Ok(s) => s,
            Err(_) => {
                error::set_last_error(Error::invalid_utf8());
                return std::ptr::null_mut();
            }
        }
    };

    // Parse JSON array of user IDs
    let user_ids: Vec<String> = match serde_json::from_str(user_ids_str) {
        Ok(ids) => ids,
        Err(e) => {
            error::set_last_error(Error::new(
                ErrorCode::InvalidArgument,
                format!("Invalid user IDs JSON: {e}"),
            ));
            return std::ptr::null_mut();
        }
    };

    let platform = &**handle;

    match runtime::block_on(platform.create_group_channel(user_ids)) {
        Ok(channel) => match serde_json::to_string(&channel) {
            Ok(json) => match CString::new(json) {
                Ok(c_string) => c_string.into_raw(),
                Err(_) => {
                    error::set_last_error(Error::new(
                        ErrorCode::OutOfMemory,
                        "Failed to allocate string",
                    ));
                    std::ptr::null_mut()
                }
            },
            Err(e) => {
                error::set_last_error(Error::new(
                    ErrorCode::Unknown,
                    format!("Failed to serialize channel: {e}"),
                ));
                std::ptr::null_mut()
            }
        },
        Err(e) => {
            error::set_last_error(e);
            std::ptr::null_mut()
        }
    }
}

/// FFI function: Add a user to a channel
/// Returns ErrorCode indicating success or failure
#[no_mangle]
///
/// # Safety
/// This function is unsafe because it deals with raw pointers from C.
/// The caller must ensure all pointer arguments are valid.
pub unsafe extern "C" fn communicator_platform_add_channel_member(
    handle: PlatformHandle,
    channel_id: *const c_char,
    user_id: *const c_char,
) -> ErrorCode {
    error::clear_last_error();

    if handle.is_null() || channel_id.is_null() || user_id.is_null() {
        error::set_last_error(Error::null_pointer());
        return ErrorCode::NullPointer;
    }

    let channel_id_str = {
        match std::ffi::CStr::from_ptr(channel_id).to_str() {
            Ok(s) => s,
            Err(_) => {
                error::set_last_error(Error::invalid_utf8());
                return ErrorCode::InvalidUtf8;
            }
        }
    };

    let user_id_str = {
        match std::ffi::CStr::from_ptr(user_id).to_str() {
            Ok(s) => s,
            Err(_) => {
                error::set_last_error(Error::invalid_utf8());
                return ErrorCode::InvalidUtf8;
            }
        }
    };

    let platform = &**handle;

    match runtime::block_on(platform.add_channel_member(channel_id_str, user_id_str)) {
        Ok(()) => ErrorCode::Success,
        Err(e) => {
            let code = e.code;
            error::set_last_error(e);
            code
        }
    }
}

/// FFI function: Remove a user from a channel
/// Returns ErrorCode indicating success or failure
#[no_mangle]
///
/// # Safety
/// This function is unsafe because it deals with raw pointers from C.
/// The caller must ensure all pointer arguments are valid.
pub unsafe extern "C" fn communicator_platform_remove_channel_member(
    handle: PlatformHandle,
    channel_id: *const c_char,
    user_id: *const c_char,
) -> ErrorCode {
    error::clear_last_error();

    if handle.is_null() || channel_id.is_null() || user_id.is_null() {
        error::set_last_error(Error::null_pointer());
        return ErrorCode::NullPointer;
    }

    let channel_id_str = {
        match std::ffi::CStr::from_ptr(channel_id).to_str() {
            Ok(s) => s,
            Err(_) => {
                error::set_last_error(Error::invalid_utf8());
                return ErrorCode::InvalidUtf8;
            }
        }
    };

    let user_id_str = {
        match std::ffi::CStr::from_ptr(user_id).to_str() {
            Ok(s) => s,
            Err(_) => {
                error::set_last_error(Error::invalid_utf8());
                return ErrorCode::InvalidUtf8;
            }
        }
    };

    let platform = &**handle;

    match runtime::block_on(platform.remove_channel_member(channel_id_str, user_id_str)) {
        Ok(()) => ErrorCode::Success,
        Err(e) => {
            let code = e.code;
            error::set_last_error(e);
            code
        }
    }
}

/// FFI function: Get a user by username
/// Returns a JSON string representing the User
/// The caller must free the returned string using communicator_free_string()
/// Returns NULL on error
#[no_mangle]
///
/// # Safety
/// This function is unsafe because it deals with raw pointers from C.
/// The caller must ensure all pointer arguments are valid.
pub unsafe extern "C" fn communicator_platform_get_user_by_username(
    handle: PlatformHandle,
    username: *const c_char,
) -> *mut c_char {
    error::clear_last_error();

    if handle.is_null() || username.is_null() {
        error::set_last_error(Error::null_pointer());
        return std::ptr::null_mut();
    }

    let username_str = {
        match std::ffi::CStr::from_ptr(username).to_str() {
            Ok(s) => s,
            Err(_) => {
                error::set_last_error(Error::invalid_utf8());
                return std::ptr::null_mut();
            }
        }
    };

    let platform = &**handle;

    match runtime::block_on(platform.get_user_by_username(username_str)) {
        Ok(user) => match serde_json::to_string(&user) {
            Ok(json) => match CString::new(json) {
                Ok(c_string) => c_string.into_raw(),
                Err(_) => {
                    error::set_last_error(Error::new(
                        ErrorCode::OutOfMemory,
                        "Failed to allocate string",
                    ));
                    std::ptr::null_mut()
                }
            },
            Err(e) => {
                error::set_last_error(Error::new(
                    ErrorCode::Unknown,
                    format!("Failed to serialize user: {e}"),
                ));
                std::ptr::null_mut()
            }
        },
        Err(e) => {
            error::set_last_error(e);
            std::ptr::null_mut()
        }
    }
}

/// FFI function: Get a user by email
/// Returns a JSON string representing the User
/// The caller must free the returned string using communicator_free_string()
/// Returns NULL on error
#[no_mangle]
///
/// # Safety
/// This function is unsafe because it deals with raw pointers from C.
/// The caller must ensure all pointer arguments are valid.
pub unsafe extern "C" fn communicator_platform_get_user_by_email(
    handle: PlatformHandle,
    email: *const c_char,
) -> *mut c_char {
    error::clear_last_error();

    if handle.is_null() || email.is_null() {
        error::set_last_error(Error::null_pointer());
        return std::ptr::null_mut();
    }

    let email_str = {
        match std::ffi::CStr::from_ptr(email).to_str() {
            Ok(s) => s,
            Err(_) => {
                error::set_last_error(Error::invalid_utf8());
                return std::ptr::null_mut();
            }
        }
    };

    let platform = &**handle;

    match runtime::block_on(platform.get_user_by_email(email_str)) {
        Ok(user) => match serde_json::to_string(&user) {
            Ok(json) => match CString::new(json) {
                Ok(c_string) => c_string.into_raw(),
                Err(_) => {
                    error::set_last_error(Error::new(
                        ErrorCode::OutOfMemory,
                        "Failed to allocate string",
                    ));
                    std::ptr::null_mut()
                }
            },
            Err(e) => {
                error::set_last_error(Error::new(
                    ErrorCode::Unknown,
                    format!("Failed to serialize user: {e}"),
                ));
                std::ptr::null_mut()
            }
        },
        Err(e) => {
            error::set_last_error(e);
            std::ptr::null_mut()
        }
    }
}

/// FFI function: Get multiple users by their IDs (batch operation)
/// user_ids_json: JSON array of user IDs, e.g. ["user1", "user2", "user3"]
/// Returns a JSON array string of User objects
/// The caller must free the returned string using communicator_free_string()
/// Returns NULL on error
#[no_mangle]
///
/// # Safety
/// This function is unsafe because it deals with raw pointers from C.
/// The caller must ensure all pointer arguments are valid.
pub unsafe extern "C" fn communicator_platform_get_users_by_ids(
    handle: PlatformHandle,
    user_ids_json: *const c_char,
) -> *mut c_char {
    error::clear_last_error();

    if handle.is_null() || user_ids_json.is_null() {
        error::set_last_error(Error::null_pointer());
        return std::ptr::null_mut();
    }

    let user_ids_str = {
        match std::ffi::CStr::from_ptr(user_ids_json).to_str() {
            Ok(s) => s,
            Err(_) => {
                error::set_last_error(Error::invalid_utf8());
                return std::ptr::null_mut();
            }
        }
    };

    // Parse JSON array of user IDs
    let user_ids: Vec<String> = match serde_json::from_str(user_ids_str) {
        Ok(ids) => ids,
        Err(e) => {
            error::set_last_error(Error::new(
                ErrorCode::InvalidArgument,
                format!("Invalid user IDs JSON: {e}"),
            ));
            return std::ptr::null_mut();
        }
    };

    let platform = &**handle;

    match runtime::block_on(platform.get_users_by_ids(user_ids)) {
        Ok(users) => match serde_json::to_string(&users) {
            Ok(json) => match CString::new(json) {
                Ok(c_string) => c_string.into_raw(),
                Err(_) => {
                    error::set_last_error(Error::new(
                        ErrorCode::OutOfMemory,
                        "Failed to allocate string",
                    ));
                    std::ptr::null_mut()
                }
            },
            Err(e) => {
                error::set_last_error(Error::new(
                    ErrorCode::Unknown,
                    format!("Failed to serialize users: {e}"),
                ));
                std::ptr::null_mut()
            }
        },
        Err(e) => {
            error::set_last_error(e);
            std::ptr::null_mut()
        }
    }
}

/// FFI function: Set a custom status message
/// custom_status_json: JSON object with format:
/// {
///   "emoji": "optional-emoji",
///   "text": "status text",
///   "expires_at": 1234567890  // Optional Unix timestamp
/// }
/// Returns ErrorCode indicating success or failure
#[no_mangle]
///
/// # Safety
/// This function is unsafe because it deals with raw pointers from C.
/// The caller must ensure all pointer arguments are valid.
pub unsafe extern "C" fn communicator_platform_set_custom_status(
    handle: PlatformHandle,
    custom_status_json: *const c_char,
) -> ErrorCode {
    error::clear_last_error();

    if handle.is_null() || custom_status_json.is_null() {
        error::set_last_error(Error::null_pointer());
        return ErrorCode::NullPointer;
    }

    let status_str = {
        match std::ffi::CStr::from_ptr(custom_status_json).to_str() {
            Ok(s) => s,
            Err(_) => {
                error::set_last_error(Error::invalid_utf8());
                return ErrorCode::InvalidUtf8;
            }
        }
    };

    // Parse custom status JSON
    #[derive(serde::Deserialize)]
    struct CustomStatusJson {
        emoji: Option<String>,
        text: String,
        expires_at: Option<i64>,
    }

    let status_data: CustomStatusJson = match serde_json::from_str(status_str) {
        Ok(s) => s,
        Err(e) => {
            error::set_last_error(Error::new(
                ErrorCode::InvalidArgument,
                format!("Invalid custom status JSON: {e}"),
            ));
            return ErrorCode::InvalidArgument;
        }
    };

    let platform = &**handle;

    match runtime::block_on(platform.set_custom_status(
        status_data.emoji.as_deref(),
        &status_data.text,
        status_data.expires_at,
    )) {
        Ok(()) => ErrorCode::Success,
        Err(e) => {
            let code = e.code;
            error::set_last_error(e);
            code
        }
    }
}

/// FFI function: Remove/clear the current user's custom status
/// Returns ErrorCode indicating success or failure
#[no_mangle]
///
/// # Safety
/// This function is unsafe because it deals with raw pointers from C.
/// The caller must ensure all pointer arguments are valid.
pub unsafe extern "C" fn communicator_platform_remove_custom_status(handle: PlatformHandle) -> ErrorCode {
    error::clear_last_error();

    if handle.is_null() {
        error::set_last_error(Error::null_pointer());
        return ErrorCode::NullPointer;
    }

    let platform = &**handle;

    match runtime::block_on(platform.remove_custom_status()) {
        Ok(()) => ErrorCode::Success,
        Err(e) => {
            let code = e.code;
            error::set_last_error(e);
            code
        }
    }
}

/// FFI function: Get status for multiple users (batch operation)
/// user_ids_json: JSON array of user IDs, e.g. ["user1", "user2", "user3"]
/// Returns a JSON object mapping user IDs to status strings: {"user1": "online", "user2": "away", ...}
/// The caller must free the returned string using communicator_free_string()
/// Returns NULL on error
#[no_mangle]
///
/// # Safety
/// This function is unsafe because it deals with raw pointers from C.
/// The caller must ensure all pointer arguments are valid.
pub unsafe extern "C" fn communicator_platform_get_users_status(
    handle: PlatformHandle,
    user_ids_json: *const c_char,
) -> *mut c_char {
    error::clear_last_error();

    if handle.is_null() || user_ids_json.is_null() {
        error::set_last_error(Error::null_pointer());
        return std::ptr::null_mut();
    }

    let user_ids_str = {
        match std::ffi::CStr::from_ptr(user_ids_json).to_str() {
            Ok(s) => s,
            Err(_) => {
                error::set_last_error(Error::invalid_utf8());
                return std::ptr::null_mut();
            }
        }
    };

    // Parse JSON array of user IDs
    let user_ids: Vec<String> = match serde_json::from_str(user_ids_str) {
        Ok(ids) => ids,
        Err(e) => {
            error::set_last_error(Error::new(
                ErrorCode::InvalidArgument,
                format!("Invalid user IDs JSON: {e}"),
            ));
            return std::ptr::null_mut();
        }
    };

    let platform = &**handle;

    match runtime::block_on(platform.get_users_status(user_ids)) {
        Ok(status_map) => {
            // Convert UserStatus enum to strings
            let status_strings: std::collections::HashMap<String, String> = status_map
                .into_iter()
                .map(|(id, status)| {
                    let status_str = match status {
                        crate::types::user::UserStatus::Online => "online",
                        crate::types::user::UserStatus::Away => "away",
                        crate::types::user::UserStatus::DoNotDisturb => "dnd",
                        crate::types::user::UserStatus::Offline => "offline",
                        crate::types::user::UserStatus::Unknown => "unknown",
                    };
                    (id, status_str.to_string())
                })
                .collect();

            match serde_json::to_string(&status_strings) {
                Ok(json) => match CString::new(json) {
                    Ok(c_string) => c_string.into_raw(),
                    Err(_) => {
                        error::set_last_error(Error::new(
                            ErrorCode::OutOfMemory,
                            "Failed to allocate string",
                        ));
                        std::ptr::null_mut()
                    }
                },
                Err(e) => {
                    error::set_last_error(Error::new(
                        ErrorCode::Unknown,
                        format!("Failed to serialize status map: {e}"),
                    ));
                    std::ptr::null_mut()
                }
            }
        }
        Err(e) => {
            error::set_last_error(e);
            std::ptr::null_mut()
        }
    }
}

/// FFI function: Get a team by name
/// Returns a JSON string representing the Team
/// The caller must free the returned string using communicator_free_string()
/// Returns NULL on error
///
/// # Safety
/// The caller must ensure that `handle` and `team_name` are valid pointers
#[no_mangle]
///
/// # Safety
/// This function is unsafe because it deals with raw pointers from C.
/// The caller must ensure all pointer arguments are valid.
pub unsafe extern "C" fn communicator_platform_get_team_by_name(
    handle: PlatformHandle,
    team_name: *const c_char,
) -> *mut c_char {
    error::clear_last_error();

    if handle.is_null() || team_name.is_null() {
        error::set_last_error(Error::null_pointer());
        return std::ptr::null_mut();
    }

    let team_name_str = match std::ffi::CStr::from_ptr(team_name).to_str() {
        Ok(s) => s,
        Err(_) => {
            error::set_last_error(Error::invalid_utf8());
            return std::ptr::null_mut();
        }
    };

    let platform = &**handle;

    match runtime::block_on(platform.get_team_by_name(team_name_str)) {
        Ok(team) => match serde_json::to_string(&team) {
            Ok(json) => match CString::new(json) {
                Ok(c_string) => c_string.into_raw(),
                Err(_) => {
                    error::set_last_error(Error::new(
                        ErrorCode::OutOfMemory,
                        "Failed to allocate string",
                    ));
                    std::ptr::null_mut()
                }
            },
            Err(e) => {
                error::set_last_error(Error::new(
                    ErrorCode::Unknown,
                    format!("Failed to serialize team: {e}"),
                ));
                std::ptr::null_mut()
            }
        },
        Err(e) => {
            error::set_last_error(e);
            std::ptr::null_mut()
        }
    }
}

/// FFI function: Set the active team/workspace ID
/// team_id: The team ID to set as active (pass NULL to unset)
/// Returns ErrorCode indicating success or failure
///
/// # Safety
/// The caller must ensure that `handle` is a valid pointer.
/// If `team_id` is not NULL, it must be a valid C string pointer.
#[no_mangle]
///
/// # Safety
/// This function is unsafe because it deals with raw pointers from C.
/// The caller must ensure all pointer arguments are valid.
pub unsafe extern "C" fn communicator_platform_set_team_id(
    handle: PlatformHandle,
    team_id: *const c_char,
) -> ErrorCode {
    error::clear_last_error();

    if handle.is_null() {
        error::set_last_error(Error::null_pointer());
        return ErrorCode::NullPointer;
    }

    // team_id can be NULL (to unset the team ID)
    let team_id_opt = if team_id.is_null() {
        None
    } else {
        let team_id_str = match std::ffi::CStr::from_ptr(team_id).to_str() {
            Ok(s) => s,
            Err(_) => {
                error::set_last_error(Error::invalid_utf8());
                return ErrorCode::InvalidUtf8;
            }
        };
        Some(team_id_str.to_string())
    };

    let platform = &**handle;

    match runtime::block_on(platform.set_team_id(team_id_opt)) {
        Ok(()) => ErrorCode::Success,
        Err(e) => {
            let code = e.code;
            error::set_last_error(e);
            code
        }
    }
}

<<<<<<< HEAD
// ============================================================================
// File Operations FFI Functions
// ============================================================================

/// FFI function: Upload a file to a channel
/// Returns a dynamically allocated string containing the file ID
/// The caller must free the returned string using communicator_free_string()
/// Returns NULL on error
///
/// # Arguments
/// * `handle` - The platform handle
/// * `channel_id` - The channel ID where the file will be uploaded
/// * `file_path` - Path to the file to upload
=======
/// FFI function: Get a thread (root post and all replies)
/// Returns a JSON string representing a Vec<Message>
/// The caller must free the returned string using communicator_free_string()
/// Returns NULL on error
>>>>>>> 8fa24d3a
#[no_mangle]
///
/// # Safety
/// This function is unsafe because it deals with raw pointers from C.
/// The caller must ensure all pointer arguments are valid.
<<<<<<< HEAD
pub unsafe extern "C" fn communicator_platform_upload_file(
    handle: PlatformHandle,
    channel_id: *const c_char,
    file_path: *const c_char,
) -> *mut c_char {
    error::clear_last_error();

    if handle.is_null() || channel_id.is_null() || file_path.is_null() {
=======
pub unsafe extern "C" fn communicator_platform_get_thread(
    handle: PlatformHandle,
    post_id: *const c_char,
) -> *mut c_char {
    error::clear_last_error();

    if handle.is_null() || post_id.is_null() {
>>>>>>> 8fa24d3a
        error::set_last_error(Error::null_pointer());
        return std::ptr::null_mut();
    }

<<<<<<< HEAD
    let channel_id_str = {
        match std::ffi::CStr::from_ptr(channel_id).to_str() {
            Ok(s) => s,
            Err(_) => {
                error::set_last_error(Error::invalid_utf8());
                return std::ptr::null_mut();
            }
        }
    };

    let file_path_str = {
        match std::ffi::CStr::from_ptr(file_path).to_str() {
=======
    let post_id_str = {
        match std::ffi::CStr::from_ptr(post_id).to_str() {
>>>>>>> 8fa24d3a
            Ok(s) => s,
            Err(_) => {
                error::set_last_error(Error::invalid_utf8());
                return std::ptr::null_mut();
            }
        }
    };

    let platform = &**handle;
<<<<<<< HEAD
    let path = std::path::Path::new(file_path_str);

    match runtime::block_on(platform.upload_file(channel_id_str, path)) {
        Ok(file_id) => match CString::new(file_id) {
            Ok(c_string) => c_string.into_raw(),
            Err(_) => {
                error::set_last_error(Error::new(
                    ErrorCode::Unknown,
                    "Failed to convert file ID to C string",
=======

    match runtime::block_on(platform.get_thread(post_id_str)) {
        Ok(messages) => match serde_json::to_string(&messages) {
            Ok(json) => match CString::new(json) {
                Ok(c_string) => c_string.into_raw(),
                Err(_) => {
                    error::set_last_error(Error::new(
                        ErrorCode::Unknown,
                        "Failed to create C string from thread JSON",
                    ));
                    std::ptr::null_mut()
                }
            },
            Err(e) => {
                error::set_last_error(Error::new(
                    ErrorCode::Unknown,
                    format!("Failed to serialize thread: {e}"),
>>>>>>> 8fa24d3a
                ));
                std::ptr::null_mut()
            }
        },
        Err(e) => {
            error::set_last_error(e);
            std::ptr::null_mut()
        }
    }
}

<<<<<<< HEAD
/// FFI function: Download a file by its ID
/// The file data is returned through the out_data and out_size parameters
/// The caller must free the returned data using communicator_free_file_data()
/// Returns ErrorCode indicating success or failure
///
/// # Arguments
/// * `handle` - The platform handle
/// * `file_id` - The ID of the file to download
/// * `out_data` - Output parameter for the file data (caller must free with communicator_free_file_data)
/// * `out_size` - Output parameter for the size of the file data in bytes
=======
/// FFI function: Start following a thread
/// Returns error code indicating success or failure
>>>>>>> 8fa24d3a
#[no_mangle]
///
/// # Safety
/// This function is unsafe because it deals with raw pointers from C.
/// The caller must ensure all pointer arguments are valid.
<<<<<<< HEAD
pub unsafe extern "C" fn communicator_platform_download_file(
    handle: PlatformHandle,
    file_id: *const c_char,
    out_data: *mut *mut u8,
    out_size: *mut usize,
) -> ErrorCode {
    error::clear_last_error();

    if handle.is_null() || file_id.is_null() || out_data.is_null() || out_size.is_null() {
=======
pub unsafe extern "C" fn communicator_platform_follow_thread(
    handle: PlatformHandle,
    thread_id: *const c_char,
) -> ErrorCode {
    error::clear_last_error();

    if handle.is_null() || thread_id.is_null() {
>>>>>>> 8fa24d3a
        error::set_last_error(Error::null_pointer());
        return ErrorCode::NullPointer;
    }

<<<<<<< HEAD
    let file_id_str = {
        match std::ffi::CStr::from_ptr(file_id).to_str() {
=======
    let thread_id_str = {
        match std::ffi::CStr::from_ptr(thread_id).to_str() {
>>>>>>> 8fa24d3a
            Ok(s) => s,
            Err(_) => {
                error::set_last_error(Error::invalid_utf8());
                return ErrorCode::InvalidUtf8;
            }
        }
    };

    let platform = &**handle;

<<<<<<< HEAD
    match runtime::block_on(platform.download_file(file_id_str)) {
        Ok(data) => {
            let size = data.len();
            let boxed_data = data.into_boxed_slice();
            let raw_ptr = Box::into_raw(boxed_data) as *mut u8;

            *out_data = raw_ptr;
            *out_size = size;
            ErrorCode::Success
        }
=======
    match runtime::block_on(platform.follow_thread(thread_id_str)) {
        Ok(()) => ErrorCode::Success,
>>>>>>> 8fa24d3a
        Err(e) => {
            let code = e.code;
            error::set_last_error(e);
            code
        }
    }
}

<<<<<<< HEAD
/// FFI function: Get file metadata without downloading the file
/// Returns a JSON string representing the Attachment metadata
/// The caller must free the returned string using communicator_free_string()
/// Returns NULL on error
///
/// # Arguments
/// * `handle` - The platform handle
/// * `file_id` - The ID of the file
=======
/// FFI function: Stop following a thread
/// Returns error code indicating success or failure
>>>>>>> 8fa24d3a
#[no_mangle]
///
/// # Safety
/// This function is unsafe because it deals with raw pointers from C.
/// The caller must ensure all pointer arguments are valid.
<<<<<<< HEAD
pub unsafe extern "C" fn communicator_platform_get_file_metadata(
    handle: PlatformHandle,
    file_id: *const c_char,
) -> *mut c_char {
    error::clear_last_error();

    if handle.is_null() || file_id.is_null() {
        error::set_last_error(Error::null_pointer());
        return std::ptr::null_mut();
    }

    let file_id_str = {
        match std::ffi::CStr::from_ptr(file_id).to_str() {
            Ok(s) => s,
            Err(_) => {
                error::set_last_error(Error::invalid_utf8());
                return std::ptr::null_mut();
=======
pub unsafe extern "C" fn communicator_platform_unfollow_thread(
    handle: PlatformHandle,
    thread_id: *const c_char,
) -> ErrorCode {
    error::clear_last_error();

    if handle.is_null() || thread_id.is_null() {
        error::set_last_error(Error::null_pointer());
        return ErrorCode::NullPointer;
    }

    let thread_id_str = {
        match std::ffi::CStr::from_ptr(thread_id).to_str() {
            Ok(s) => s,
            Err(_) => {
                error::set_last_error(Error::invalid_utf8());
                return ErrorCode::InvalidUtf8;
>>>>>>> 8fa24d3a
            }
        }
    };

    let platform = &**handle;

<<<<<<< HEAD
    match runtime::block_on(platform.get_file_metadata(file_id_str)) {
        Ok(attachment) => match serde_json::to_string(&attachment) {
            Ok(json) => match CString::new(json) {
                Ok(c_string) => c_string.into_raw(),
                Err(_) => {
                    error::set_last_error(Error::new(
                        ErrorCode::Unknown,
                        "Failed to convert metadata to C string",
                    ));
                    std::ptr::null_mut()
                }
            },
            Err(e) => {
                error::set_last_error(Error::new(
                    ErrorCode::Unknown,
                    format!("Failed to serialize metadata: {e}"),
                ));
                std::ptr::null_mut()
            }
        },
        Err(e) => {
            error::set_last_error(e);
            std::ptr::null_mut()
        }
    }
}

/// FFI function: Get file thumbnail
/// The thumbnail data is returned through the out_data and out_size parameters
/// The caller must free the returned data using communicator_free_file_data()
/// Returns ErrorCode indicating success or failure
///
/// # Arguments
/// * `handle` - The platform handle
/// * `file_id` - The ID of the file
/// * `out_data` - Output parameter for the thumbnail data (caller must free with communicator_free_file_data)
/// * `out_size` - Output parameter for the size of the thumbnail data in bytes
=======
    match runtime::block_on(platform.unfollow_thread(thread_id_str)) {
        Ok(()) => ErrorCode::Success,
        Err(e) => {
            let code = e.code;
            error::set_last_error(e);
            code
        }
    }
}

/// FFI function: Mark a thread as read
/// Returns error code indicating success or failure
>>>>>>> 8fa24d3a
#[no_mangle]
///
/// # Safety
/// This function is unsafe because it deals with raw pointers from C.
/// The caller must ensure all pointer arguments are valid.
<<<<<<< HEAD
pub unsafe extern "C" fn communicator_platform_get_file_thumbnail(
    handle: PlatformHandle,
    file_id: *const c_char,
    out_data: *mut *mut u8,
    out_size: *mut usize,
) -> ErrorCode {
    error::clear_last_error();

    if handle.is_null() || file_id.is_null() || out_data.is_null() || out_size.is_null() {
=======
pub unsafe extern "C" fn communicator_platform_mark_thread_read(
    handle: PlatformHandle,
    thread_id: *const c_char,
) -> ErrorCode {
    error::clear_last_error();

    if handle.is_null() || thread_id.is_null() {
>>>>>>> 8fa24d3a
        error::set_last_error(Error::null_pointer());
        return ErrorCode::NullPointer;
    }

<<<<<<< HEAD
    let file_id_str = {
        match std::ffi::CStr::from_ptr(file_id).to_str() {
=======
    let thread_id_str = {
        match std::ffi::CStr::from_ptr(thread_id).to_str() {
>>>>>>> 8fa24d3a
            Ok(s) => s,
            Err(_) => {
                error::set_last_error(Error::invalid_utf8());
                return ErrorCode::InvalidUtf8;
            }
        }
    };

    let platform = &**handle;

<<<<<<< HEAD
    match runtime::block_on(platform.get_file_thumbnail(file_id_str)) {
        Ok(data) => {
            let size = data.len();
            let boxed_data = data.into_boxed_slice();
            let raw_ptr = Box::into_raw(boxed_data) as *mut u8;

            *out_data = raw_ptr;
            *out_size = size;
            ErrorCode::Success
        }
=======
    match runtime::block_on(platform.mark_thread_read(thread_id_str)) {
        Ok(()) => ErrorCode::Success,
>>>>>>> 8fa24d3a
        Err(e) => {
            let code = e.code;
            error::set_last_error(e);
            code
        }
    }
}

<<<<<<< HEAD
/// FFI function: Free file data allocated by download_file or get_file_thumbnail
///
/// # Arguments
/// * `data` - Pointer to file data returned by communicator_platform_download_file or communicator_platform_get_file_thumbnail
/// * `size` - Size of the data in bytes (as returned in out_size)
///
/// # Safety
/// This function is unsafe because it deals with raw pointers from C.
/// The caller must ensure the data pointer was allocated by this library and has not been freed already.
=======
/// FFI function: Mark a thread as unread from a specific post
/// Returns error code indicating success or failure
>>>>>>> 8fa24d3a
#[no_mangle]
///
/// # Safety
/// This function is unsafe because it deals with raw pointers from C.
/// The caller must ensure all pointer arguments are valid.
<<<<<<< HEAD
pub unsafe extern "C" fn communicator_free_file_data(data: *mut u8, size: usize) {
    if !data.is_null() && size > 0 {
        let _ = Box::from_raw(std::slice::from_raw_parts_mut(data, size));
    }
}

// ============================================================================
// Platform Cleanup
// ============================================================================
=======
pub unsafe extern "C" fn communicator_platform_mark_thread_unread(
    handle: PlatformHandle,
    thread_id: *const c_char,
    post_id: *const c_char,
) -> ErrorCode {
    error::clear_last_error();

    if handle.is_null() || thread_id.is_null() || post_id.is_null() {
        error::set_last_error(Error::null_pointer());
        return ErrorCode::NullPointer;
    }

    let thread_id_str = {
        match std::ffi::CStr::from_ptr(thread_id).to_str() {
            Ok(s) => s,
            Err(_) => {
                error::set_last_error(Error::invalid_utf8());
                return ErrorCode::InvalidUtf8;
            }
        }
    };

    let post_id_str = {
        match std::ffi::CStr::from_ptr(post_id).to_str() {
            Ok(s) => s,
            Err(_) => {
                error::set_last_error(Error::invalid_utf8());
                return ErrorCode::InvalidUtf8;
            }
        }
    };

    let platform = &**handle;

    match runtime::block_on(platform.mark_thread_unread(thread_id_str, post_id_str)) {
        Ok(()) => ErrorCode::Success,
        Err(e) => {
            let code = e.code;
            error::set_last_error(e);
            code
        }
    }
}
>>>>>>> 8fa24d3a

/// FFI function: Destroy a platform and free its memory
/// After calling this, the handle is invalid and must not be used
///
/// # Safety
/// The caller must ensure that `handle` is a valid pointer that was created by
/// this library and has not been freed already.
#[no_mangle]
///
/// # Safety
/// This function is unsafe because it deals with raw pointers from C.
/// The caller must ensure all pointer arguments are valid.
pub unsafe extern "C" fn communicator_platform_destroy(handle: PlatformHandle) {
    if !handle.is_null() {
        let _ = Box::from_raw(handle);
    }
}
<|MERGE_RESOLUTION|>--- conflicted
+++ resolved
@@ -3256,7 +3256,6 @@
     }
 }
 
-<<<<<<< HEAD
 // ============================================================================
 // File Operations FFI Functions
 // ============================================================================
@@ -3270,18 +3269,11 @@
 /// * `handle` - The platform handle
 /// * `channel_id` - The channel ID where the file will be uploaded
 /// * `file_path` - Path to the file to upload
-=======
-/// FFI function: Get a thread (root post and all replies)
-/// Returns a JSON string representing a Vec<Message>
-/// The caller must free the returned string using communicator_free_string()
-/// Returns NULL on error
->>>>>>> 8fa24d3a
-#[no_mangle]
-///
-/// # Safety
-/// This function is unsafe because it deals with raw pointers from C.
-/// The caller must ensure all pointer arguments are valid.
-<<<<<<< HEAD
+#[no_mangle]
+///
+/// # Safety
+/// This function is unsafe because it deals with raw pointers from C.
+/// The caller must ensure all pointer arguments are valid.
 pub unsafe extern "C" fn communicator_platform_upload_file(
     handle: PlatformHandle,
     channel_id: *const c_char,
@@ -3290,20 +3282,10 @@
     error::clear_last_error();
 
     if handle.is_null() || channel_id.is_null() || file_path.is_null() {
-=======
-pub unsafe extern "C" fn communicator_platform_get_thread(
-    handle: PlatformHandle,
-    post_id: *const c_char,
-) -> *mut c_char {
-    error::clear_last_error();
-
-    if handle.is_null() || post_id.is_null() {
->>>>>>> 8fa24d3a
         error::set_last_error(Error::null_pointer());
         return std::ptr::null_mut();
     }
 
-<<<<<<< HEAD
     let channel_id_str = {
         match std::ffi::CStr::from_ptr(channel_id).to_str() {
             Ok(s) => s,
@@ -3316,10 +3298,6 @@
 
     let file_path_str = {
         match std::ffi::CStr::from_ptr(file_path).to_str() {
-=======
-    let post_id_str = {
-        match std::ffi::CStr::from_ptr(post_id).to_str() {
->>>>>>> 8fa24d3a
             Ok(s) => s,
             Err(_) => {
                 error::set_last_error(Error::invalid_utf8());
@@ -3329,7 +3307,6 @@
     };
 
     let platform = &**handle;
-<<<<<<< HEAD
     let path = std::path::Path::new(file_path_str);
 
     match runtime::block_on(platform.upload_file(channel_id_str, path)) {
@@ -3339,7 +3316,250 @@
                 error::set_last_error(Error::new(
                     ErrorCode::Unknown,
                     "Failed to convert file ID to C string",
-=======
+                ));
+                std::ptr::null_mut()
+            }
+        },
+        Err(e) => {
+            error::set_last_error(e);
+            std::ptr::null_mut()
+        }
+    }
+}
+
+/// FFI function: Download a file by its ID
+/// The file data is returned through the out_data and out_size parameters
+/// The caller must free the returned data using communicator_free_file_data()
+/// Returns ErrorCode indicating success or failure
+///
+/// # Arguments
+/// * `handle` - The platform handle
+/// * `file_id` - The ID of the file to download
+/// * `out_data` - Output parameter for the file data (caller must free with communicator_free_file_data)
+/// * `out_size` - Output parameter for the size of the file data in bytes
+#[no_mangle]
+///
+/// # Safety
+/// This function is unsafe because it deals with raw pointers from C.
+/// The caller must ensure all pointer arguments are valid.
+pub unsafe extern "C" fn communicator_platform_download_file(
+    handle: PlatformHandle,
+    file_id: *const c_char,
+    out_data: *mut *mut u8,
+    out_size: *mut usize,
+) -> ErrorCode {
+    error::clear_last_error();
+
+    if handle.is_null() || file_id.is_null() || out_data.is_null() || out_size.is_null() {
+        error::set_last_error(Error::null_pointer());
+        return ErrorCode::NullPointer;
+    }
+
+    let file_id_str = {
+        match std::ffi::CStr::from_ptr(file_id).to_str() {
+            Ok(s) => s,
+            Err(_) => {
+                error::set_last_error(Error::invalid_utf8());
+                return ErrorCode::InvalidUtf8;
+            }
+        }
+    };
+
+    let platform = &**handle;
+
+    match runtime::block_on(platform.download_file(file_id_str)) {
+        Ok(data) => {
+            let size = data.len();
+            let boxed_data = data.into_boxed_slice();
+            let raw_ptr = Box::into_raw(boxed_data) as *mut u8;
+
+            *out_data = raw_ptr;
+            *out_size = size;
+            ErrorCode::Success
+        }
+        Err(e) => {
+            let code = e.code;
+            error::set_last_error(e);
+            code
+        }
+    }
+}
+
+/// FFI function: Get file metadata without downloading the file
+/// Returns a JSON string representing the Attachment metadata
+/// The caller must free the returned string using communicator_free_string()
+/// Returns NULL on error
+///
+/// # Arguments
+/// * `handle` - The platform handle
+/// * `file_id` - The ID of the file
+#[no_mangle]
+///
+/// # Safety
+/// This function is unsafe because it deals with raw pointers from C.
+/// The caller must ensure all pointer arguments are valid.
+pub unsafe extern "C" fn communicator_platform_get_file_metadata(
+    handle: PlatformHandle,
+    file_id: *const c_char,
+) -> *mut c_char {
+    error::clear_last_error();
+
+    if handle.is_null() || file_id.is_null() {
+        error::set_last_error(Error::null_pointer());
+        return std::ptr::null_mut();
+    }
+
+    let file_id_str = {
+        match std::ffi::CStr::from_ptr(file_id).to_str() {
+            Ok(s) => s,
+            Err(_) => {
+                error::set_last_error(Error::invalid_utf8());
+                return std::ptr::null_mut();
+            }
+        }
+    };
+
+    let platform = &**handle;
+
+    match runtime::block_on(platform.get_file_metadata(file_id_str)) {
+        Ok(attachment) => match serde_json::to_string(&attachment) {
+            Ok(json) => match CString::new(json) {
+                Ok(c_string) => c_string.into_raw(),
+                Err(_) => {
+                    error::set_last_error(Error::new(
+                        ErrorCode::Unknown,
+                        "Failed to convert metadata to C string",
+                    ));
+                    std::ptr::null_mut()
+                }
+            },
+            Err(e) => {
+                error::set_last_error(Error::new(
+                    ErrorCode::Unknown,
+                    format!("Failed to serialize metadata: {e}"),
+                ));
+                std::ptr::null_mut()
+            }
+        },
+        Err(e) => {
+            error::set_last_error(e);
+            std::ptr::null_mut()
+        }
+    }
+}
+
+/// FFI function: Get file thumbnail
+/// The thumbnail data is returned through the out_data and out_size parameters
+/// The caller must free the returned data using communicator_free_file_data()
+/// Returns ErrorCode indicating success or failure
+///
+/// # Arguments
+/// * `handle` - The platform handle
+/// * `file_id` - The ID of the file
+/// * `out_data` - Output parameter for the thumbnail data (caller must free with communicator_free_file_data)
+/// * `out_size` - Output parameter for the size of the thumbnail data in bytes
+#[no_mangle]
+///
+/// # Safety
+/// This function is unsafe because it deals with raw pointers from C.
+/// The caller must ensure all pointer arguments are valid.
+pub unsafe extern "C" fn communicator_platform_get_file_thumbnail(
+    handle: PlatformHandle,
+    file_id: *const c_char,
+    out_data: *mut *mut u8,
+    out_size: *mut usize,
+) -> ErrorCode {
+    error::clear_last_error();
+
+    if handle.is_null() || file_id.is_null() || out_data.is_null() || out_size.is_null() {
+        error::set_last_error(Error::null_pointer());
+        return ErrorCode::NullPointer;
+    }
+
+    let file_id_str = {
+        match std::ffi::CStr::from_ptr(file_id).to_str() {
+            Ok(s) => s,
+            Err(_) => {
+                error::set_last_error(Error::invalid_utf8());
+                return ErrorCode::InvalidUtf8;
+            }
+        }
+    };
+
+    let platform = &**handle;
+
+    match runtime::block_on(platform.get_file_thumbnail(file_id_str)) {
+        Ok(data) => {
+            let size = data.len();
+            let boxed_data = data.into_boxed_slice();
+            let raw_ptr = Box::into_raw(boxed_data) as *mut u8;
+
+            *out_data = raw_ptr;
+            *out_size = size;
+            ErrorCode::Success
+        }
+        Err(e) => {
+            let code = e.code;
+            error::set_last_error(e);
+            code
+        }
+    }
+}
+
+/// FFI function: Free file data allocated by download_file or get_file_thumbnail
+///
+/// # Arguments
+/// * `data` - Pointer to file data returned by communicator_platform_download_file or communicator_platform_get_file_thumbnail
+/// * `size` - Size of the data in bytes (as returned in out_size)
+///
+/// # Safety
+/// This function is unsafe because it deals with raw pointers from C.
+/// The caller must ensure the data pointer was allocated by this library and has not been freed already.
+#[no_mangle]
+///
+/// # Safety
+/// This function is unsafe because it deals with raw pointers from C.
+/// The caller must ensure all pointer arguments are valid.
+pub unsafe extern "C" fn communicator_free_file_data(data: *mut u8, size: usize) {
+    if !data.is_null() && size > 0 {
+        let _ = Box::from_raw(std::slice::from_raw_parts_mut(data, size));
+    }
+}
+
+// ============================================================================
+// Thread Operations
+// ============================================================================
+
+/// FFI function: Get a thread (root post and all replies)
+/// Returns a JSON string containing an array of messages
+///
+/// # Safety
+/// This function is unsafe because it deals with raw pointers from C.
+/// The caller must ensure all pointer arguments are valid.
+/// The returned string must be freed using communicator_free_string.
+#[no_mangle]
+pub unsafe extern "C" fn communicator_platform_get_thread(
+    handle: PlatformHandle,
+    post_id: *const c_char,
+) -> *mut c_char {
+    error::clear_last_error();
+
+    if handle.is_null() || post_id.is_null() {
+        error::set_last_error(Error::null_pointer());
+        return std::ptr::null_mut();
+    }
+
+    let post_id_str = {
+        match std::ffi::CStr::from_ptr(post_id).to_str() {
+            Ok(s) => s,
+            Err(_) => {
+                error::set_last_error(Error::invalid_utf8());
+                return std::ptr::null_mut();
+            }
+        }
+    };
+
+    let platform = &**handle;
 
     match runtime::block_on(platform.get_thread(post_id_str)) {
         Ok(messages) => match serde_json::to_string(&messages) {
@@ -3357,7 +3577,6 @@
                 error::set_last_error(Error::new(
                     ErrorCode::Unknown,
                     format!("Failed to serialize thread: {e}"),
->>>>>>> 8fa24d3a
                 ));
                 std::ptr::null_mut()
             }
@@ -3369,37 +3588,13 @@
     }
 }
 
-<<<<<<< HEAD
-/// FFI function: Download a file by its ID
-/// The file data is returned through the out_data and out_size parameters
-/// The caller must free the returned data using communicator_free_file_data()
-/// Returns ErrorCode indicating success or failure
-///
-/// # Arguments
-/// * `handle` - The platform handle
-/// * `file_id` - The ID of the file to download
-/// * `out_data` - Output parameter for the file data (caller must free with communicator_free_file_data)
-/// * `out_size` - Output parameter for the size of the file data in bytes
-=======
 /// FFI function: Start following a thread
 /// Returns error code indicating success or failure
->>>>>>> 8fa24d3a
-#[no_mangle]
-///
-/// # Safety
-/// This function is unsafe because it deals with raw pointers from C.
-/// The caller must ensure all pointer arguments are valid.
-<<<<<<< HEAD
-pub unsafe extern "C" fn communicator_platform_download_file(
-    handle: PlatformHandle,
-    file_id: *const c_char,
-    out_data: *mut *mut u8,
-    out_size: *mut usize,
-) -> ErrorCode {
-    error::clear_last_error();
-
-    if handle.is_null() || file_id.is_null() || out_data.is_null() || out_size.is_null() {
-=======
+///
+/// # Safety
+/// This function is unsafe because it deals with raw pointers from C.
+/// The caller must ensure all pointer arguments are valid.
+#[no_mangle]
 pub unsafe extern "C" fn communicator_platform_follow_thread(
     handle: PlatformHandle,
     thread_id: *const c_char,
@@ -3407,18 +3602,12 @@
     error::clear_last_error();
 
     if handle.is_null() || thread_id.is_null() {
->>>>>>> 8fa24d3a
         error::set_last_error(Error::null_pointer());
         return ErrorCode::NullPointer;
     }
 
-<<<<<<< HEAD
-    let file_id_str = {
-        match std::ffi::CStr::from_ptr(file_id).to_str() {
-=======
     let thread_id_str = {
         match std::ffi::CStr::from_ptr(thread_id).to_str() {
->>>>>>> 8fa24d3a
             Ok(s) => s,
             Err(_) => {
                 error::set_last_error(Error::invalid_utf8());
@@ -3429,21 +3618,8 @@
 
     let platform = &**handle;
 
-<<<<<<< HEAD
-    match runtime::block_on(platform.download_file(file_id_str)) {
-        Ok(data) => {
-            let size = data.len();
-            let boxed_data = data.into_boxed_slice();
-            let raw_ptr = Box::into_raw(boxed_data) as *mut u8;
-
-            *out_data = raw_ptr;
-            *out_size = size;
-            ErrorCode::Success
-        }
-=======
     match runtime::block_on(platform.follow_thread(thread_id_str)) {
         Ok(()) => ErrorCode::Success,
->>>>>>> 8fa24d3a
         Err(e) => {
             let code = e.code;
             error::set_last_error(e);
@@ -3452,43 +3628,13 @@
     }
 }
 
-<<<<<<< HEAD
-/// FFI function: Get file metadata without downloading the file
-/// Returns a JSON string representing the Attachment metadata
-/// The caller must free the returned string using communicator_free_string()
-/// Returns NULL on error
-///
-/// # Arguments
-/// * `handle` - The platform handle
-/// * `file_id` - The ID of the file
-=======
 /// FFI function: Stop following a thread
 /// Returns error code indicating success or failure
->>>>>>> 8fa24d3a
-#[no_mangle]
-///
-/// # Safety
-/// This function is unsafe because it deals with raw pointers from C.
-/// The caller must ensure all pointer arguments are valid.
-<<<<<<< HEAD
-pub unsafe extern "C" fn communicator_platform_get_file_metadata(
-    handle: PlatformHandle,
-    file_id: *const c_char,
-) -> *mut c_char {
-    error::clear_last_error();
-
-    if handle.is_null() || file_id.is_null() {
-        error::set_last_error(Error::null_pointer());
-        return std::ptr::null_mut();
-    }
-
-    let file_id_str = {
-        match std::ffi::CStr::from_ptr(file_id).to_str() {
-            Ok(s) => s,
-            Err(_) => {
-                error::set_last_error(Error::invalid_utf8());
-                return std::ptr::null_mut();
-=======
+///
+/// # Safety
+/// This function is unsafe because it deals with raw pointers from C.
+/// The caller must ensure all pointer arguments are valid.
+#[no_mangle]
 pub unsafe extern "C" fn communicator_platform_unfollow_thread(
     handle: PlatformHandle,
     thread_id: *const c_char,
@@ -3506,52 +3652,12 @@
             Err(_) => {
                 error::set_last_error(Error::invalid_utf8());
                 return ErrorCode::InvalidUtf8;
->>>>>>> 8fa24d3a
-            }
-        }
-    };
-
-    let platform = &**handle;
-
-<<<<<<< HEAD
-    match runtime::block_on(platform.get_file_metadata(file_id_str)) {
-        Ok(attachment) => match serde_json::to_string(&attachment) {
-            Ok(json) => match CString::new(json) {
-                Ok(c_string) => c_string.into_raw(),
-                Err(_) => {
-                    error::set_last_error(Error::new(
-                        ErrorCode::Unknown,
-                        "Failed to convert metadata to C string",
-                    ));
-                    std::ptr::null_mut()
-                }
-            },
-            Err(e) => {
-                error::set_last_error(Error::new(
-                    ErrorCode::Unknown,
-                    format!("Failed to serialize metadata: {e}"),
-                ));
-                std::ptr::null_mut()
-            }
-        },
-        Err(e) => {
-            error::set_last_error(e);
-            std::ptr::null_mut()
-        }
-    }
-}
-
-/// FFI function: Get file thumbnail
-/// The thumbnail data is returned through the out_data and out_size parameters
-/// The caller must free the returned data using communicator_free_file_data()
-/// Returns ErrorCode indicating success or failure
-///
-/// # Arguments
-/// * `handle` - The platform handle
-/// * `file_id` - The ID of the file
-/// * `out_data` - Output parameter for the thumbnail data (caller must free with communicator_free_file_data)
-/// * `out_size` - Output parameter for the size of the thumbnail data in bytes
-=======
+            }
+        }
+    };
+
+    let platform = &**handle;
+
     match runtime::block_on(platform.unfollow_thread(thread_id_str)) {
         Ok(()) => ErrorCode::Success,
         Err(e) => {
@@ -3564,23 +3670,11 @@
 
 /// FFI function: Mark a thread as read
 /// Returns error code indicating success or failure
->>>>>>> 8fa24d3a
-#[no_mangle]
-///
-/// # Safety
-/// This function is unsafe because it deals with raw pointers from C.
-/// The caller must ensure all pointer arguments are valid.
-<<<<<<< HEAD
-pub unsafe extern "C" fn communicator_platform_get_file_thumbnail(
-    handle: PlatformHandle,
-    file_id: *const c_char,
-    out_data: *mut *mut u8,
-    out_size: *mut usize,
-) -> ErrorCode {
-    error::clear_last_error();
-
-    if handle.is_null() || file_id.is_null() || out_data.is_null() || out_size.is_null() {
-=======
+///
+/// # Safety
+/// This function is unsafe because it deals with raw pointers from C.
+/// The caller must ensure all pointer arguments are valid.
+#[no_mangle]
 pub unsafe extern "C" fn communicator_platform_mark_thread_read(
     handle: PlatformHandle,
     thread_id: *const c_char,
@@ -3588,18 +3682,12 @@
     error::clear_last_error();
 
     if handle.is_null() || thread_id.is_null() {
->>>>>>> 8fa24d3a
         error::set_last_error(Error::null_pointer());
         return ErrorCode::NullPointer;
     }
 
-<<<<<<< HEAD
-    let file_id_str = {
-        match std::ffi::CStr::from_ptr(file_id).to_str() {
-=======
     let thread_id_str = {
         match std::ffi::CStr::from_ptr(thread_id).to_str() {
->>>>>>> 8fa24d3a
             Ok(s) => s,
             Err(_) => {
                 error::set_last_error(Error::invalid_utf8());
@@ -3610,21 +3698,8 @@
 
     let platform = &**handle;
 
-<<<<<<< HEAD
-    match runtime::block_on(platform.get_file_thumbnail(file_id_str)) {
-        Ok(data) => {
-            let size = data.len();
-            let boxed_data = data.into_boxed_slice();
-            let raw_ptr = Box::into_raw(boxed_data) as *mut u8;
-
-            *out_data = raw_ptr;
-            *out_size = size;
-            ErrorCode::Success
-        }
-=======
     match runtime::block_on(platform.mark_thread_read(thread_id_str)) {
         Ok(()) => ErrorCode::Success,
->>>>>>> 8fa24d3a
         Err(e) => {
             let code = e.code;
             error::set_last_error(e);
@@ -3633,80 +3708,60 @@
     }
 }
 
-<<<<<<< HEAD
-/// FFI function: Free file data allocated by download_file or get_file_thumbnail
-///
-/// # Arguments
-/// * `data` - Pointer to file data returned by communicator_platform_download_file or communicator_platform_get_file_thumbnail
-/// * `size` - Size of the data in bytes (as returned in out_size)
-///
-/// # Safety
-/// This function is unsafe because it deals with raw pointers from C.
-/// The caller must ensure the data pointer was allocated by this library and has not been freed already.
-=======
 /// FFI function: Mark a thread as unread from a specific post
 /// Returns error code indicating success or failure
->>>>>>> 8fa24d3a
-#[no_mangle]
-///
-/// # Safety
-/// This function is unsafe because it deals with raw pointers from C.
-/// The caller must ensure all pointer arguments are valid.
-<<<<<<< HEAD
-pub unsafe extern "C" fn communicator_free_file_data(data: *mut u8, size: usize) {
-    if !data.is_null() && size > 0 {
-        let _ = Box::from_raw(std::slice::from_raw_parts_mut(data, size));
+///
+/// # Safety
+/// This function is unsafe because it deals with raw pointers from C.
+/// The caller must ensure all pointer arguments are valid.
+#[no_mangle]
+pub unsafe extern "C" fn communicator_platform_mark_thread_unread(
+    handle: PlatformHandle,
+    thread_id: *const c_char,
+    post_id: *const c_char,
+) -> ErrorCode {
+    error::clear_last_error();
+
+    if handle.is_null() || thread_id.is_null() || post_id.is_null() {
+        error::set_last_error(Error::null_pointer());
+        return ErrorCode::NullPointer;
+    }
+
+    let thread_id_str = {
+        match std::ffi::CStr::from_ptr(thread_id).to_str() {
+            Ok(s) => s,
+            Err(_) => {
+                error::set_last_error(Error::invalid_utf8());
+                return ErrorCode::InvalidUtf8;
+            }
+        }
+    };
+
+    let post_id_str = {
+        match std::ffi::CStr::from_ptr(post_id).to_str() {
+            Ok(s) => s,
+            Err(_) => {
+                error::set_last_error(Error::invalid_utf8());
+                return ErrorCode::InvalidUtf8;
+            }
+        }
+    };
+
+    let platform = &**handle;
+
+    match runtime::block_on(platform.mark_thread_unread(thread_id_str, post_id_str)) {
+        Ok(()) => ErrorCode::Success,
+        Err(e) => {
+            let code = e.code;
+            error::set_last_error(e);
+            code
+        }
     }
 }
 
 // ============================================================================
 // Platform Cleanup
 // ============================================================================
-=======
-pub unsafe extern "C" fn communicator_platform_mark_thread_unread(
-    handle: PlatformHandle,
-    thread_id: *const c_char,
-    post_id: *const c_char,
-) -> ErrorCode {
-    error::clear_last_error();
-
-    if handle.is_null() || thread_id.is_null() || post_id.is_null() {
-        error::set_last_error(Error::null_pointer());
-        return ErrorCode::NullPointer;
-    }
-
-    let thread_id_str = {
-        match std::ffi::CStr::from_ptr(thread_id).to_str() {
-            Ok(s) => s,
-            Err(_) => {
-                error::set_last_error(Error::invalid_utf8());
-                return ErrorCode::InvalidUtf8;
-            }
-        }
-    };
-
-    let post_id_str = {
-        match std::ffi::CStr::from_ptr(post_id).to_str() {
-            Ok(s) => s,
-            Err(_) => {
-                error::set_last_error(Error::invalid_utf8());
-                return ErrorCode::InvalidUtf8;
-            }
-        }
-    };
-
-    let platform = &**handle;
-
-    match runtime::block_on(platform.mark_thread_unread(thread_id_str, post_id_str)) {
-        Ok(()) => ErrorCode::Success,
-        Err(e) => {
-            let code = e.code;
-            error::set_last_error(e);
-            code
-        }
-    }
-}
->>>>>>> 8fa24d3a
 
 /// FFI function: Destroy a platform and free its memory
 /// After calling this, the handle is invalid and must not be used
