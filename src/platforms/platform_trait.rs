//! Platform trait defining the interface all platform adapters must implement

use crate::error::Result;
use crate::types::{Channel, ConnectionInfo, Message, PlatformCapabilities, Team, User};
use crate::types::user::UserStatus;
use async_trait::async_trait;
use std::collections::HashMap;

/// Configuration for connecting to a platform
#[derive(Debug, Clone)]
pub struct PlatformConfig {
    /// Server URL or endpoint
    pub server: String,
    /// Authentication credentials (e.g., token, username/password)
    pub credentials: HashMap<String, String>,
    /// Optional team/workspace/guild identifier
    /// Only applicable for platforms that support organizational hierarchies
    /// (check PlatformCapabilities.has_workspaces)
    pub team_id: Option<String>,
    /// Additional platform-specific configuration
    pub extra: HashMap<String, String>,
}

impl PlatformConfig {
    /// Create a new platform configuration
    pub fn new(server: impl Into<String>) -> Self {
        PlatformConfig {
            server: server.into(),
            credentials: HashMap::new(),
            team_id: None,
            extra: HashMap::new(),
        }
    }

    /// Add a credential
    pub fn with_credential(mut self, key: impl Into<String>, value: impl Into<String>) -> Self {
        self.credentials.insert(key.into(), value.into());
        self
    }

    /// Set team/workspace ID
    pub fn with_team(mut self, team_id: impl Into<String>) -> Self {
        self.team_id = Some(team_id.into());
        self
    }

    /// Add extra configuration
    pub fn with_extra(mut self, key: impl Into<String>, value: impl Into<String>) -> Self {
        self.extra.insert(key.into(), value.into());
        self
    }
}

/// Event types that can be received from a platform
#[derive(Debug, Clone)]
pub enum PlatformEvent {
    /// A new message was posted
    MessagePosted(Message),
    /// A message was updated/edited
    MessageUpdated(Message),
    /// A message was deleted
    MessageDeleted { message_id: String, channel_id: String },
    /// A user's status changed
    UserStatusChanged { user_id: String, status: crate::types::user::UserStatus },
    /// A user started typing
    UserTyping { user_id: String, channel_id: String },
    /// A channel was created
    ChannelCreated(Channel),
    /// A channel was updated
    ChannelUpdated(Channel),
    /// A channel was deleted
    ChannelDeleted { channel_id: String },
    /// User joined a channel
    UserJoinedChannel { user_id: String, channel_id: String },
    /// User left a channel
    UserLeftChannel { user_id: String, channel_id: String },
    /// Connection state changed
    ConnectionStateChanged(crate::types::connection::ConnectionState),
    /// A reaction was added to a message
    ReactionAdded {
        message_id: String,
        user_id: String,
        emoji_name: String,
        channel_id: String,
    },
    /// A reaction was removed from a message
    ReactionRemoved {
        message_id: String,
        user_id: String,
        emoji_name: String,
        channel_id: String,
    },
    /// A direct message channel was created
    DirectChannelAdded { channel_id: String },
    /// A group message channel was created
    GroupChannelAdded { channel_id: String },
    /// A user preference was changed
    PreferenceChanged {
        category: String,
        name: String,
        value: String,
    },
    /// An ephemeral message was received (temporary, typically bot responses)
    EphemeralMessage {
        message: String,
        channel_id: String,
    },
    /// A new user joined the team/server
    UserAdded { user_id: String },
    /// A user's profile was updated
    UserUpdated { user_id: String },
    /// A user's role was updated
    UserRoleUpdated { user_id: String },
    /// A user viewed a channel
    ChannelViewed {
        user_id: String,
        channel_id: String,
    },
    /// A thread was updated (metadata changed)
    ThreadUpdated {
        thread_id: String,
        channel_id: String,
    },
    /// Thread read status changed
    ThreadReadChanged {
        thread_id: String,
        user_id: String,
        channel_id: String,
    },
    /// Thread follow status changed
    ThreadFollowChanged {
        thread_id: String,
        user_id: String,
        channel_id: String,
        following: bool,
    },
    /// A post was marked as unread
    PostUnread {
        post_id: String,
        channel_id: String,
        user_id: String,
    },
    /// A custom emoji was added
    EmojiAdded {
        emoji_id: String,
        emoji_name: String,
    },
    /// User was added to a team
    AddedToTeam {
        team_id: String,
        user_id: String,
    },
    /// User left a team
    LeftTeam {
        team_id: String,
        user_id: String,
    },
    /// Server configuration changed
    ConfigChanged,
    /// Server license changed
    LicenseChanged,
    /// Channel was converted (e.g., public to private)
    ChannelConverted { channel_id: String },
    /// Channel member was updated
    ChannelMemberUpdated {
        channel_id: String,
        user_id: String,
    },
    /// Team was deleted
    TeamDeleted { team_id: String },
    /// Team was updated
    TeamUpdated { team_id: String },
    /// Member role was updated in a channel
    MemberRoleUpdated {
        channel_id: String,
        user_id: String,
    },
    /// Plugin was disabled
    PluginDisabled { plugin_id: String },
    /// Plugin was enabled
    PluginEnabled { plugin_id: String },
    /// Plugin statuses changed
    PluginStatusesChanged,
    /// User preferences were deleted
    PreferencesDeleted {
        category: String,
        name: String,
    },
    /// WebSocket action response
    Response {
        status: String,
        seq_reply: i64,
        error: Option<String>,
    },
    /// Dialog was opened
    DialogOpened { dialog_id: String },
    /// Role was updated
    RoleUpdated { role_id: String },
}

/// Trait that all platform adapters must implement
///
/// This defines the common interface for interacting with different chat platforms
/// (Mattermost, Slack, Discord, etc.)
///
/// Not all methods are supported by all platforms. Use `capabilities()` to check
/// what features are available before calling optional methods.
#[async_trait]
pub trait Platform: Send + Sync {
    /// Get the capabilities of this platform
    ///
    /// Returns information about what features this platform supports.
    /// Consumers should check capabilities before calling optional methods.
    fn capabilities(&self) -> &PlatformCapabilities;

    /// Connect to the platform and authenticate
    ///
    /// # Arguments
    /// * `config` - Configuration including server URL and credentials
    ///
    /// # Returns
    /// Connection information on success
    async fn connect(&mut self, config: PlatformConfig) -> Result<ConnectionInfo>;

    /// Disconnect from the platform
    async fn disconnect(&mut self) -> Result<()>;

    /// Get current connection information
    ///
    /// Returns None if not connected
    fn connection_info(&self) -> Option<&ConnectionInfo>;

    /// Check if currently connected
    fn is_connected(&self) -> bool {
        self.connection_info()
            .map(|info| info.is_connected())
            .unwrap_or(false)
    }

    /// Send a message to a channel
    ///
    /// # Arguments
    /// * `channel_id` - The channel to send the message to
    /// * `text` - The message text
    ///
    /// # Returns
    /// The created message
    async fn send_message(&self, channel_id: &str, text: &str) -> Result<Message>;

    /// Get a list of channels the user has access to
    async fn get_channels(&self) -> Result<Vec<Channel>>;

    /// Get details about a specific channel
    async fn get_channel(&self, channel_id: &str) -> Result<Channel>;

    /// Get recent messages from a channel
    ///
    /// # Arguments
    /// * `channel_id` - The channel ID
    /// * `limit` - Maximum number of messages to retrieve
    ///
    /// # Returns
    /// List of messages, most recent first
    async fn get_messages(&self, channel_id: &str, limit: usize) -> Result<Vec<Message>>;

    /// Get a list of users in a channel
    async fn get_channel_members(&self, channel_id: &str) -> Result<Vec<User>>;

    /// Get details about a specific user
    async fn get_user(&self, user_id: &str) -> Result<User>;

    /// Get details about the currently authenticated user
    async fn get_current_user(&self) -> Result<User>;

    /// Create a direct message channel with another user
    ///
    /// # Arguments
    /// * `user_id` - The user to create a DM channel with
    ///
    /// # Returns
    /// The created or existing DM channel
    async fn create_direct_channel(&self, user_id: &str) -> Result<Channel>;

    /// Get all teams/workspaces the user belongs to
    ///
    /// # Returns
    /// List of teams
    ///
    /// # Errors
    /// Returns `ErrorCode::Unsupported` if the platform doesn't support teams/workspaces.
    /// Check `capabilities().has_workspaces` before calling.
    async fn get_teams(&self) -> Result<Vec<Team>>;

    /// Get details about a specific team
    ///
    /// # Arguments
    /// * `team_id` - The team ID
    ///
    /// # Returns
    /// The team details
    ///
    /// # Errors
    /// Returns `ErrorCode::Unsupported` if the platform doesn't support teams/workspaces.
    /// Check `capabilities().has_workspaces` before calling.
    async fn get_team(&self, team_id: &str) -> Result<Team>;

    /// Set the current user's status
    ///
    /// # Arguments
    /// * `status` - The status to set (online, away, dnd, offline)
    /// * `custom_message` - Optional custom status message (e.g., "In a meeting", "Working remotely")
    ///
    /// # Returns
    /// Result indicating success
    ///
    /// # Notes
    /// Not all platforms support custom status messages. If provided but not supported,
    /// the custom message will be silently ignored. Check `capabilities().supports_custom_status`.
    async fn set_status(&self, status: UserStatus, custom_message: Option<&str>) -> Result<()>;

    /// Get a user's status
    ///
    /// # Arguments
    /// * `user_id` - The user ID
    ///
    /// # Returns
    /// The user's status
    async fn get_user_status(&self, user_id: &str) -> Result<UserStatus>;

    /// Subscribe to real-time events (WebSocket, webhook, etc.)
    ///
    /// This method should establish a connection for receiving real-time events.
    /// Events should be delivered through the event callback.
    async fn subscribe_events(&mut self) -> Result<()>;

    /// Unsubscribe from real-time events
    async fn unsubscribe_events(&mut self) -> Result<()>;

    /// Poll for the next event (if available)
    ///
    /// This is a non-blocking check for new events.
    /// Returns None if no events are available.
    async fn poll_event(&mut self) -> Result<Option<PlatformEvent>>;

    // ========================================================================
    // Extended Platform Methods
    // ========================================================================

    /// Send a reply to a message (threaded conversation)
    ///
    /// # Arguments
    /// * `channel_id` - The channel ID
    /// * `text` - The message text
    /// * `root_id` - The ID of the message to reply to
    ///
    /// # Returns
    /// The created reply message
    ///
    /// # Notes
    /// Not all platforms support threading. Check `capabilities().has_threads` first.
    async fn send_reply(&self, channel_id: &str, text: &str, root_id: &str) -> Result<Message> {
        let _ = (channel_id, text, root_id);
        Err(crate::error::Error::unsupported("Threaded messages not supported by this platform"))
    }

    /// Update/edit a message
    ///
    /// # Arguments
    /// * `message_id` - The message ID to update
    /// * `new_text` - The new message text
    ///
    /// # Returns
    /// The updated message
    ///
    /// # Notes
    /// Not all platforms support message editing. Check `capabilities().supports_message_editing` first.
    async fn update_message(&self, message_id: &str, new_text: &str) -> Result<Message> {
        let _ = (message_id, new_text);
        Err(crate::error::Error::unsupported("Message editing not supported by this platform"))
    }

    /// Delete a message
    ///
    /// # Arguments
    /// * `message_id` - The message ID to delete
    ///
    /// # Notes
    /// Not all platforms support message deletion. Check `capabilities().supports_message_deletion` first.
    async fn delete_message(&self, message_id: &str) -> Result<()> {
        let _ = message_id;
        Err(crate::error::Error::unsupported("Message deletion not supported by this platform"))
    }

    /// Get a specific message by ID
    ///
    /// # Arguments
    /// * `message_id` - The message ID
    ///
    /// # Returns
    /// The message
    async fn get_message(&self, message_id: &str) -> Result<Message> {
        let _ = message_id;
        Err(crate::error::Error::unsupported("Get message by ID not supported by this platform"))
    }

    /// Search for messages
    ///
    /// # Arguments
    /// * `query` - The search query
    /// * `limit` - Maximum number of results
    ///
    /// # Returns
    /// List of matching messages
    ///
    /// # Notes
    /// Not all platforms support search. Check `capabilities().supports_search` first.
    async fn search_messages(&self, query: &str, limit: usize) -> Result<Vec<Message>> {
        let _ = (query, limit);
        Err(crate::error::Error::unsupported("Message search not supported by this platform"))
    }

    /// Get messages before a specific message (pagination)
    ///
    /// # Arguments
    /// * `channel_id` - The channel ID
    /// * `before_id` - Get messages before this message ID
    /// * `limit` - Maximum number of messages to retrieve
    ///
    /// # Returns
    /// List of messages
    async fn get_messages_before(&self, channel_id: &str, before_id: &str, limit: usize) -> Result<Vec<Message>> {
        let _ = (channel_id, before_id, limit);
        Err(crate::error::Error::unsupported("Message pagination not supported by this platform"))
    }

    /// Get messages after a specific message (pagination)
    ///
    /// # Arguments
    /// * `channel_id` - The channel ID
    /// * `after_id` - Get messages after this message ID
    /// * `limit` - Maximum number of messages to retrieve
    ///
    /// # Returns
    /// List of messages
    async fn get_messages_after(&self, channel_id: &str, after_id: &str, limit: usize) -> Result<Vec<Message>> {
        let _ = (channel_id, after_id, limit);
        Err(crate::error::Error::unsupported("Message pagination not supported by this platform"))
    }

    /// Add a reaction to a message
    ///
    /// # Arguments
    /// * `message_id` - The message ID to react to
    /// * `emoji` - The emoji name (e.g., "thumbsup", "smile", "heart")
    ///
    /// # Notes
    /// Not all platforms support reactions. Check `capabilities().supports_reactions` first.
    async fn add_reaction(&self, message_id: &str, emoji: &str) -> Result<()> {
        let _ = (message_id, emoji);
        Err(crate::error::Error::unsupported("Reactions not supported by this platform"))
    }

    /// Remove a reaction from a message
    ///
    /// # Arguments
    /// * `message_id` - The message ID
    /// * `emoji` - The emoji name to remove
    ///
    /// # Notes
    /// Not all platforms support reactions. Check `capabilities().supports_reactions` first.
    async fn remove_reaction(&self, message_id: &str, emoji: &str) -> Result<()> {
        let _ = (message_id, emoji);
        Err(crate::error::Error::unsupported("Reactions not supported by this platform"))
    }

    /// Pin a message/post to its channel
    ///
    /// # Arguments
    /// * `message_id` - The ID of the message to pin
    ///
    /// # Notes
    /// Not all platforms support pinned posts. Check `capabilities().supports_pinned_posts` first.
    async fn pin_post(&self, message_id: &str) -> Result<()> {
        let _ = message_id;
        Err(crate::error::Error::unsupported("Pinned posts not supported by this platform"))
    }

    /// Unpin a message/post from its channel
    ///
    /// # Arguments
    /// * `message_id` - The ID of the message to unpin
    ///
    /// # Notes
    /// Not all platforms support pinned posts. Check `capabilities().supports_pinned_posts` first.
    async fn unpin_post(&self, message_id: &str) -> Result<()> {
        let _ = message_id;
        Err(crate::error::Error::unsupported("Pinned posts not supported by this platform"))
    }

    /// Get all pinned messages/posts for a channel
    ///
    /// # Arguments
    /// * `channel_id` - The ID of the channel
    ///
    /// # Returns
    /// A vector of pinned messages, ordered by pin time
    ///
    /// # Notes
    /// Not all platforms support pinned posts. Check `capabilities().supports_pinned_posts` first.
    async fn get_pinned_posts(&self, channel_id: &str) -> Result<Vec<Message>> {
        let _ = channel_id;
        Err(crate::error::Error::unsupported("Pinned posts not supported by this platform"))
    }

    /// Get a list of custom emojis available on the platform
    ///
    /// # Arguments
    /// * `page` - The page number to retrieve (0-indexed)
    /// * `per_page` - Number of emojis per page
    ///
    /// # Returns
    /// A list of custom emojis
    ///
    /// # Notes
    /// - This returns custom emojis only, not standard Unicode emojis
    /// - Not all platforms may support custom emojis
    /// - Default implementation returns an unsupported error
    async fn get_emojis(&self, page: u32, per_page: u32) -> Result<Vec<crate::types::Emoji>> {
        let _ = (page, per_page);
        Err(crate::error::Error::unsupported("Custom emojis not supported by this platform"))
    }

    /// Get a channel by name
    ///
    /// # Arguments
    /// * `team_id` - The team ID (required for platforms with workspaces)
    /// * `channel_name` - The channel name
    ///
    /// # Returns
    /// The channel
    async fn get_channel_by_name(&self, team_id: &str, channel_name: &str) -> Result<Channel> {
        let _ = (team_id, channel_name);
        Err(crate::error::Error::unsupported("Get channel by name not supported by this platform"))
    }

    /// Create a group direct message channel
    ///
    /// # Arguments
    /// * `user_ids` - List of user IDs to include in the group
    ///
    /// # Returns
    /// The created group channel
    ///
    /// # Notes
    /// Not all platforms support group messages. Check `capabilities().supports_group_messages` first.
    async fn create_group_channel(&self, user_ids: Vec<String>) -> Result<Channel> {
        let _ = user_ids;
        Err(crate::error::Error::unsupported("Group channels not supported by this platform"))
    }

    /// Add a user to a channel
    ///
    /// # Arguments
    /// * `channel_id` - The channel ID
    /// * `user_id` - The user ID to add
    async fn add_channel_member(&self, channel_id: &str, user_id: &str) -> Result<()> {
        let _ = (channel_id, user_id);
        Err(crate::error::Error::unsupported("Channel member management not supported by this platform"))
    }

    /// Remove a user from a channel
    ///
    /// # Arguments
    /// * `channel_id` - The channel ID
    /// * `user_id` - The user ID to remove
    async fn remove_channel_member(&self, channel_id: &str, user_id: &str) -> Result<()> {
        let _ = (channel_id, user_id);
        Err(crate::error::Error::unsupported("Channel member management not supported by this platform"))
    }

    /// Get a user by username
    ///
    /// # Arguments
    /// * `username` - The username
    ///
    /// # Returns
    /// The user
    async fn get_user_by_username(&self, username: &str) -> Result<User> {
        let _ = username;
        Err(crate::error::Error::unsupported("User lookup by username not supported by this platform"))
    }

    /// Get a user by email
    ///
    /// # Arguments
    /// * `email` - The email address
    ///
    /// # Returns
    /// The user
    async fn get_user_by_email(&self, email: &str) -> Result<User> {
        let _ = email;
        Err(crate::error::Error::unsupported("User lookup by email not supported by this platform"))
    }

    /// Get multiple users by their IDs (batch operation)
    ///
    /// # Arguments
    /// * `user_ids` - List of user IDs
    ///
    /// # Returns
    /// List of users
    async fn get_users_by_ids(&self, user_ids: Vec<String>) -> Result<Vec<User>> {
        let _ = user_ids;
        Err(crate::error::Error::unsupported("Batch user lookup not supported by this platform"))
    }

    /// Set a custom status message
    ///
    /// # Arguments
    /// * `emoji` - Optional emoji for the status
    /// * `text` - Status text message
    /// * `expires_at` - Optional expiration timestamp (Unix timestamp in seconds)
    ///
    /// # Notes
    /// Not all platforms support custom status. Check `capabilities().supports_custom_status` first.
    async fn set_custom_status(&self, emoji: Option<&str>, text: &str, expires_at: Option<i64>) -> Result<()> {
        let _ = (emoji, text, expires_at);
        Err(crate::error::Error::unsupported("Custom status not supported by this platform"))
    }

    /// Remove/clear the current user's custom status
    ///
    /// # Notes
    /// Not all platforms support custom status. Check `capabilities().supports_custom_status` first.
    async fn remove_custom_status(&self) -> Result<()> {
        Err(crate::error::Error::unsupported("Custom status not supported by this platform"))
    }

    /// Get status for multiple users (batch operation)
    ///
    /// # Arguments
    /// * `user_ids` - List of user IDs
    ///
    /// # Returns
    /// Map of user_id to status
    async fn get_users_status(&self, user_ids: Vec<String>) -> Result<std::collections::HashMap<String, UserStatus>> {
        let _ = user_ids;
        Err(crate::error::Error::unsupported("Batch user status not supported by this platform"))
    }

    /// Request statuses for all users via WebSocket (async operation)
    ///
    /// This method sends a WebSocket request to get statuses for all users.
    /// Unlike `get_users_status`, this is non-blocking and returns immediately with a sequence number.
    /// The actual status data will arrive later as a `Response` event with matching `seq_reply`.
    ///
    /// # Returns
    /// The sequence number of the request. Match this with `seq_reply` in Response events.
    ///
    /// # Notes
    /// - Requires an active WebSocket connection (call `subscribe_events` first)
    /// - Not all platforms support WebSocket-based status queries
    /// - The response will be a `PlatformEvent::Response` with status data
    async fn request_all_statuses(&self) -> Result<i64> {
        Err(crate::error::Error::unsupported("WebSocket status queries not supported by this platform"))
    }

    /// Request statuses for specific users via WebSocket (async operation)
    ///
    /// This method sends a WebSocket request to get statuses for specific users.
    /// Unlike `get_users_status`, this is non-blocking and returns immediately with a sequence number.
    /// The actual status data will arrive later as a `Response` event with matching `seq_reply`.
    ///
    /// # Arguments
    /// * `user_ids` - List of user IDs to get statuses for
    ///
    /// # Returns
    /// The sequence number of the request. Match this with `seq_reply` in Response events.
    ///
    /// # Notes
    /// - Requires an active WebSocket connection (call `subscribe_events` first)
    /// - Not all platforms support WebSocket-based status queries
    /// - The response will be a `PlatformEvent::Response` with status data
    async fn request_users_statuses(&self, user_ids: Vec<String>) -> Result<i64> {
        let _ = user_ids;
        Err(crate::error::Error::unsupported("WebSocket status queries not supported by this platform"))
    }

    /// Send a typing indicator to a channel
    ///
    /// # Arguments
    /// * `channel_id` - The channel to send typing indicator to
    /// * `parent_id` - Optional parent post ID for thread typing indicators
    ///
    /// # Notes
    /// Not all platforms support typing indicators. This is a best-effort operation
    /// that may fail silently on platforms without typing indicator support.
    /// Typing indicators are typically short-lived (cleared after a few seconds of no activity).
    async fn send_typing_indicator(&self, channel_id: &str, parent_id: Option<&str>) -> Result<()> {
        let _ = (channel_id, parent_id);
        Err(crate::error::Error::unsupported("Typing indicators not supported by this platform"))
    }

    /// Get a team by name
    ///
    /// # Arguments
    /// * `team_name` - The team name
    ///
    /// # Returns
    /// The team
    ///
    /// # Notes
    /// Only applicable for platforms with workspaces. Check `capabilities().has_workspaces` first.
    async fn get_team_by_name(&self, team_name: &str) -> Result<Team> {
        let _ = team_name;
        Err(crate::error::Error::unsupported("Team lookup by name not supported by this platform"))
    }

    /// Set the active team/workspace ID
    ///
    /// # Arguments
    /// * `team_id` - The team ID to set as active (or None to unset)
    ///
    /// # Notes
    /// Only applicable for platforms with workspaces. Check `capabilities().has_workspaces` first.
    /// This affects operations that are team-scoped, such as getting channels or searching messages.
    async fn set_team_id(&self, team_id: Option<String>) -> Result<()> {
        let _ = team_id;
        Err(crate::error::Error::unsupported("Setting team ID not supported by this platform"))
    }

    // ========================================================================
    // File Operations
    // ========================================================================

    /// Upload a file to a channel
    ///
    /// # Arguments
    /// * `channel_id` - The channel ID where the file will be uploaded
    /// * `file_path` - Path to the file to upload
    ///
    /// # Returns
    /// The file ID of the uploaded file, which can be used to attach the file to a message
    ///
    /// # Notes
    /// Not all platforms support file uploads. Check `capabilities().supports_file_attachments` first.
    /// The file is uploaded to the server but not yet attached to a message. Use the returned file ID
    /// when sending a message to attach the file.
    async fn upload_file(&self, channel_id: &str, file_path: &std::path::Path) -> Result<String> {
        let _ = (channel_id, file_path);
        Err(crate::error::Error::unsupported("File uploads not supported by this platform"))
    }

    /// Download a file by its ID
    ///
    /// # Arguments
    /// * `file_id` - The ID of the file to download
    ///
    /// # Returns
    /// The file contents as bytes
    ///
    /// # Notes
    /// Not all platforms support file downloads. Check `capabilities().supports_file_attachments` first.
    async fn download_file(&self, file_id: &str) -> Result<Vec<u8>> {
        let _ = file_id;
        Err(crate::error::Error::unsupported("File downloads not supported by this platform"))
    }

    /// Get metadata for a file without downloading it
    ///
    /// # Arguments
    /// * `file_id` - The ID of the file
    ///
    /// # Returns
    /// Attachment metadata including filename, size, MIME type, etc.
    ///
    /// # Notes
    /// This allows checking file information without downloading the full file content.
    /// Not all platforms support this operation. Check `capabilities().supports_file_attachments` first.
    async fn get_file_metadata(&self, file_id: &str) -> Result<crate::types::Attachment> {
        let _ = file_id;
        Err(crate::error::Error::unsupported("File metadata not supported by this platform"))
    }

    /// Download a thumbnail for a file
    ///
    /// # Arguments
    /// * `file_id` - The ID of the file
    ///
    /// # Returns
    /// The thumbnail image as bytes
    ///
    /// # Notes
    /// Thumbnails are typically only available for image and video files.
    /// The operation will return an error if the file doesn't have a thumbnail.
    /// Not all platforms support thumbnails.
    async fn get_file_thumbnail(&self, file_id: &str) -> Result<Vec<u8>> {
        let _ = file_id;
        Err(crate::error::Error::unsupported("File thumbnails not supported by this platform"))
    }

    // ========================================================================
    // Thread Operations
    // ========================================================================

    /// Get a thread (root post and all replies)
    ///
    /// Fetches a complete thread including the root post and all replies.
    ///
    /// # Arguments
    /// * `post_id` - The ID of any post in the thread (typically the root post)
    ///
    /// # Returns
    /// Vector of messages in the thread, typically ordered chronologically
    ///
    /// # Notes
    /// Not all platforms support threading. Check `capabilities().has_threads` first.
    /// The returned messages should include the root post plus all replies.
    async fn get_thread(&self, post_id: &str) -> Result<Vec<Message>> {
        let _ = post_id;
        Err(crate::error::Error::unsupported("Thread operations not supported by this platform"))
    }

    /// Start following a thread
    ///
    /// Makes the authenticated user follow a thread to receive notifications for new replies.
    ///
    /// # Arguments
    /// * `thread_id` - The thread ID (typically the root post ID)
    ///
    /// # Returns
    /// Result indicating success or failure
    ///
    /// # Notes
    /// Not all platforms support thread following. This is a best-effort operation.
    /// Some platforms may automatically follow threads when you participate in them.
    async fn follow_thread(&self, thread_id: &str) -> Result<()> {
        let _ = thread_id;
        Err(crate::error::Error::unsupported("Thread following not supported by this platform"))
    }

    /// Stop following a thread
    ///
    /// Makes the authenticated user unfollow a thread to stop receiving notifications.
    ///
    /// # Arguments
    /// * `thread_id` - The thread ID (typically the root post ID)
    ///
    /// # Returns
    /// Result indicating success or failure
    ///
    /// # Notes
    /// Not all platforms support thread following.
    async fn unfollow_thread(&self, thread_id: &str) -> Result<()> {
        let _ = thread_id;
        Err(crate::error::Error::unsupported("Thread following not supported by this platform"))
    }

    /// Mark a thread as read
    ///
    /// Marks all messages in a thread as read up to the current time.
    ///
    /// # Arguments
    /// * `thread_id` - The thread ID (typically the root post ID)
    ///
    /// # Returns
    /// Result indicating success or failure
    ///
    /// # Notes
    /// Not all platforms support read receipts or thread read status.
    /// This method marks the thread as read up to the current timestamp.
    async fn mark_thread_read(&self, thread_id: &str) -> Result<()> {
        let _ = thread_id;
        Err(crate::error::Error::unsupported("Thread read status not supported by this platform"))
    }

    /// Mark a thread as unread
    ///
    /// Marks a thread as unread, typically from a specific post onwards.
    ///
    /// # Arguments
    /// * `thread_id` - The thread ID (typically the root post ID)
    /// * `post_id` - The post ID to mark as unread from
    ///
    /// # Returns
    /// Result indicating success or failure
    ///
    /// # Notes
    /// Not all platforms support marking threads as unread.
    /// The behavior may vary - some platforms mark from the specified post, others mark the entire thread.
    async fn mark_thread_unread(&self, thread_id: &str, post_id: &str) -> Result<()> {
        let _ = (thread_id, post_id);
        Err(crate::error::Error::unsupported("Thread read status not supported by this platform"))
    }

    // ========================================================================
<<<<<<< HEAD
    // Search Methods
    // ========================================================================

    /// Search for users
    ///
    /// # Arguments
    /// * `query` - Search term to match against username, display name, or email
    /// * `limit` - Maximum number of results to return
    ///
    /// # Returns
    /// List of matching users
    ///
    /// # Notes
    /// Not all platforms support user search. The search behavior (exact match vs.
    /// fuzzy search, searchable fields) may vary by platform.
    async fn search_users(&self, query: &str, limit: usize) -> Result<Vec<User>> {
        let _ = (query, limit);
        Err(crate::error::Error::unsupported("User search not supported by this platform"))
    }

    /// Autocomplete users for mentions
    ///
    /// Provides a filtered list of users suitable for autocomplete/typeahead features,
    /// typically when typing @mentions.
    ///
    /// # Arguments
    /// * `channel_id` - Limit results to users in this channel
    /// * `query` - Username prefix to autocomplete
    /// * `limit` - Maximum number of results
    ///
    /// # Returns
    /// List of matching users
    ///
    /// # Notes
    /// Not all platforms support user autocomplete. Results are typically ordered
    /// by relevance (e.g., users in the channel first, then other team members).
    async fn autocomplete_users(&self, channel_id: &str, query: &str, limit: usize) -> Result<Vec<User>> {
        let _ = (channel_id, query, limit);
        Err(crate::error::Error::unsupported("User autocomplete not supported by this platform"))
    }

    /// Search for channels
    ///
    /// # Arguments
    /// * `query` - Search term to match against channel name or display name
    /// * `limit` - Maximum number of results to return
    ///
    /// # Returns
    /// List of matching channels
    ///
    /// # Notes
    /// Not all platforms support channel search. The search typically includes
    /// public channels and private channels the user is a member of.
    async fn search_channels(&self, query: &str, limit: usize) -> Result<Vec<Channel>> {
        let _ = (query, limit);
        Err(crate::error::Error::unsupported("Channel search not supported by this platform"))
    }

    /// Autocomplete channels for references
    ///
    /// Provides a filtered list of channels suitable for autocomplete/typeahead features,
    /// typically when typing ~channel-references.
    ///
    /// # Arguments
    /// * `query` - Channel name prefix to autocomplete
    /// * `limit` - Maximum number of results
    ///
    /// # Returns
    /// List of matching channels
    ///
    /// # Notes
    /// Not all platforms support channel autocomplete. Results typically include
    /// channels the user has access to.
    async fn autocomplete_channels(&self, query: &str, limit: usize) -> Result<Vec<Channel>> {
        let _ = (query, limit);
        Err(crate::error::Error::unsupported("Channel autocomplete not supported by this platform"))
=======
    // User Preferences and Notifications
    // ========================================================================

    /// Get user preferences as a JSON string
    ///
    /// # Arguments
    /// * `user_id` - The user ID
    ///
    /// # Returns
    /// JSON string containing user preferences
    ///
    /// # Notes
    /// The structure of preferences varies by platform.
    /// Returns a platform-specific JSON representation.
    async fn get_user_preferences(&self, user_id: &str) -> Result<String> {
        let _ = user_id;
        Err(crate::error::Error::unsupported("User preferences not supported by this platform"))
    }

    /// Set user preferences from a JSON string
    ///
    /// # Arguments
    /// * `user_id` - The user ID
    /// * `preferences_json` - JSON string containing preferences to set
    ///
    /// # Returns
    /// Result indicating success or failure
    ///
    /// # Notes
    /// The structure of preferences varies by platform.
    /// Accepts a platform-specific JSON representation.
    async fn set_user_preferences(&self, user_id: &str, preferences_json: &str) -> Result<()> {
        let _ = (user_id, preferences_json);
        Err(crate::error::Error::unsupported("User preferences not supported by this platform"))
    }

    /// Mute a channel for the current user
    ///
    /// # Arguments
    /// * `channel_id` - The channel ID to mute
    ///
    /// # Returns
    /// Result indicating success or failure
    ///
    /// # Notes
    /// Muting a channel typically disables notifications for that channel.
    /// The exact behavior may vary by platform.
    async fn mute_channel(&self, channel_id: &str) -> Result<()> {
        let _ = channel_id;
        Err(crate::error::Error::unsupported("Channel muting not supported by this platform"))
    }

    /// Unmute a channel for the current user
    ///
    /// # Arguments
    /// * `channel_id` - The channel ID to unmute
    ///
    /// # Returns
    /// Result indicating success or failure
    ///
    /// # Notes
    /// Unmuting a channel typically restores default notification settings.
    async fn unmute_channel(&self, channel_id: &str) -> Result<()> {
        let _ = channel_id;
        Err(crate::error::Error::unsupported("Channel muting not supported by this platform"))
    }

    /// Update channel notification properties from a JSON string
    ///
    /// # Arguments
    /// * `channel_id` - The channel ID
    /// * `notify_props_json` - JSON string containing notification properties
    ///
    /// # Returns
    /// Result indicating success or failure
    ///
    /// # Notes
    /// The structure of notification properties varies by platform.
    /// Accepts a platform-specific JSON representation.
    async fn update_channel_notify_props(&self, channel_id: &str, notify_props_json: &str) -> Result<()> {
        let _ = (channel_id, notify_props_json);
        Err(crate::error::Error::unsupported("Channel notification settings not supported by this platform"))
>>>>>>> 7a2533c5
    }
}

#[cfg(test)]
mod tests {
    use super::*;

    #[test]
    fn test_platform_config_builder() {
        let config = PlatformConfig::new("https://chat.example.com")
            .with_credential("token", "secret-token")
            .with_team("team-123")
            .with_extra("timeout", "30");

        assert_eq!(config.server, "https://chat.example.com");
        assert_eq!(config.credentials.get("token"), Some(&"secret-token".to_string()));
        assert_eq!(config.team_id, Some("team-123".to_string()));
        assert_eq!(config.extra.get("timeout"), Some(&"30".to_string()));
    }
}<|MERGE_RESOLUTION|>--- conflicted
+++ resolved
@@ -894,7 +894,6 @@
     }
 
     // ========================================================================
-<<<<<<< HEAD
     // Search Methods
     // ========================================================================
 
@@ -971,7 +970,9 @@
     async fn autocomplete_channels(&self, query: &str, limit: usize) -> Result<Vec<Channel>> {
         let _ = (query, limit);
         Err(crate::error::Error::unsupported("Channel autocomplete not supported by this platform"))
-=======
+    }
+
+    // ========================================================================
     // User Preferences and Notifications
     // ========================================================================
 
@@ -1054,7 +1055,6 @@
     async fn update_channel_notify_props(&self, channel_id: &str, notify_props_json: &str) -> Result<()> {
         let _ = (channel_id, notify_props_json);
         Err(crate::error::Error::unsupported("Channel notification settings not supported by this platform"))
->>>>>>> 7a2533c5
     }
 }
 
